{
  "name": "Activepieces",
  "logo": {
    "light": "./resources/logo/light.svg",
    "dark": "./resources/logo/dark.svg",
    "href": "https://www.activepieces.com"
  },
  "favicon": "./favicon.svg",
  "colors": {
    "primary": "#5155D7",
    "dark": "#3033A6",
    "light": "#6D72F6",
    "background": {
      "dark": "#121212"
    }
  },
  "metadata": {
    "og:image": "https://uploads-ssl.webflow.com/62c21c5154de255ece48bdf4/62c4ecbe6b2d76719d890ae7_Screenshot%202022-07-06%20at%2004.59.45-p-2600.png",
    "description": "Open source alternative to zapier"
  },
  "topbarCtaButton": {
    "type": "link",
    "name": "Get Started",
    "url": "https://www.activepieces.com/plans"
  },
  "topbarLinks": [
    {
      "name": "Github",
      "url": "https://github.com/activepieces/activepieces"
    }
  ],
  "anchors": [
    {
      "name": "Pieces",
      "icon": "plug",
      "url": "pieces"
    },
    {
      "name": "Contributing",
      "icon": "code",
      "url": "contributing"
    },
    {
      "name": "Discord",
      "icon": "discord",
      "url": "https://discord.gg/2jUXBKDdP8"
    }
  ],
  "navigation": [
    {
      "group": "Overview",
      "pages": [
        "getting-started/introduction",
        "getting-started/quickstart"
      ]
    },
    {
      "group": "Pieces",
      "pages": [
        "pieces/overview",
        "pieces/custom-pieces"
      ]
    },
    {
      "group": "Apps",
      "pages": [
        "pieces/apps/airtable",
        "pieces/apps/asana",
        "pieces/apps/bannerbear",
        "pieces/apps/binance",
        "pieces/apps/blackbaud",
        "pieces/apps/cal.com",
        "pieces/apps/calendly",
        "pieces/apps/clickup",
        "pieces/apps/connections",
        "pieces/apps/csv",
        "pieces/apps/discord",
        "pieces/apps/drip",
        "pieces/apps/dropbox",
        "pieces/apps/figma",
        "pieces/apps/freshsales",
        "pieces/apps/generatebanners",
        "pieces/apps/github",
        "pieces/apps/gmail",
        "pieces/apps/google_calendar",
        "pieces/apps/google_contacts",
        "pieces/apps/google_drive",
        "pieces/apps/google_sheets",
        "pieces/apps/google_tasks",
        "pieces/apps/hackernews",
        "pieces/apps/http",
        "pieces/apps/hubspot",
        "pieces/apps/mailchimp",
        "pieces/apps/openai",
        "pieces/apps/pipedrive",
        "pieces/apps/posthog",
        "pieces/apps/rss",
        "pieces/apps/sendgrid",
        "pieces/apps/slack",
        "pieces/apps/storage",
        "pieces/apps/stripe",
        "pieces/apps/telegram_bot",
        "pieces/apps/todoist",
        "pieces/apps/twilio",
        "pieces/apps/typeform",
        "pieces/apps/wordpress",
        "pieces/apps/zoom"
      ]
    },
    {
      "group": "Helpers",
      "pages": [
        "pieces/helpers/code"
      ]
    },
    {
      "group": "Flow Controls",
      "pages": [
        "pieces/flow-controls/loop",
        "pieces/flow-controls/branch"
      ]
    },
    {
      "group": "Installing",
      "pages": [
        "install/overview",
        "install/docker",
        "install/digitalocean",
        "install/configurations",
        "install/breaking-changes"
      ]
    },
    {
      "group": "Building Flows",
      "pages": [
        "building-flows/overview",
        "building-flows/triggers",
        "building-flows/passing-data",
        "building-flows/debugging"
      ]
    },
    {
      "group": "Contributing",
      "pages": [
        "contributing/overview",
        "contributing/repo-structure",
        {
          "group": "Development Setup",
          "pages": [
            "contributing/development-setup/codespaces",
            "contributing/development-setup/local-development"
          ]
        }
      ]
    },
    {
      "group": "Building Pieces",
      "pages": [
        "contributing/building-pieces/overview",
        "contributing/building-pieces/create-action",
        "contributing/building-pieces/create-trigger",
        "contributing/building-pieces/reference",
        "contributing/building-pieces/examples"
      ]
    },
    {
      "group": "Other",
      "pages": [
        "telemetry",
        "changelog",
        "license",
        {
          "group": "Product Embed",
          "pages": [
            "product-embed/overview",
            "product-embed/user-authentication",
            "product-embed/frontend-sdk",
            "product-embed/user-flows"
          ]
<<<<<<< HEAD
        }
=======
        },
>>>>>>> 6128c15f
      ]
    }
  ],
  "analytics": {
    "posthog": {
      "apiKey": "phc_TXdpocbYTeZVm5VJmMzHTMrCofBQu3e0kN7HGMNGTVW"
    }
  },
  "footerSocials": {
    "website": "https://www.activepieces.com",
    "github": "https://github.com/activepieces/activepieces",
    "discord": "https://discord.gg/2jUXBKDdP8"
  }
}<|MERGE_RESOLUTION|>--- conflicted
+++ resolved
@@ -177,11 +177,7 @@
             "product-embed/frontend-sdk",
             "product-embed/user-flows"
           ]
-<<<<<<< HEAD
         }
-=======
-        },
->>>>>>> 6128c15f
       ]
     }
   ],
