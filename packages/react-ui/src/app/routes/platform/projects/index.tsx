<<<<<<< HEAD
import LockedFeatureGuard from "@/app/components/locked-feature-guard";
import { ConfirmationDeleteDialog } from "@/components/delete-dialog";
import { Button } from "@/components/ui/button";
import { DataTable } from "@/components/ui/data-table";
import { DataTableColumnHeader } from "@/components/ui/data-table-column-header";
import { Dialog, DialogContent, DialogFooter, DialogHeader, DialogTitle, DialogTrigger } from "@/components/ui/dialog";
import { Form, FormField, FormItem, FormMessage } from "@/components/ui/form";
import { Input } from "@/components/ui/input";
import { Label } from "@/components/ui/label";
import { Tooltip, TooltipContent, TooltipTrigger } from "@/components/ui/tooltip";
import { platformHooks } from "@/hooks/platform-hooks";
import { projectHooks } from "@/hooks/project-hooks";
import { projectApi } from "@/lib/project-api";
import { formatUtils } from "@/lib/utils";
import { typeboxResolver } from "@hookform/resolvers/typebox";
import { useMutation, useQueryClient } from "@tanstack/react-query";
import { Pencil, Plus, Trash } from "lucide-react";
import { useState } from "react";
import { useForm } from "react-hook-form";
import { useNavigate } from "react-router-dom";
import { CreatePlatformProjectRequest } from "../../../../../../ee/shared/src";

export default function ProjectsPage() {
  const { data: platform } = platformHooks.useCurrentPlatform();
  const [refreshCount, setRefreshCount] = useState(0);

  const { data: currentProject } = projectHooks.useCurrentProject();

  const refreshData = () => {
    setRefreshCount(prev => prev + 1);
  };

  const queryClient = useQueryClient();
  const { setCurrentProject } =
    projectHooks.useCurrentProject();
  const navigate = useNavigate()
  const isEnabled = platform.manageProjectsEnabled
  return <LockedFeatureGuard
    locked={!isEnabled}
    lockTitle="Unlock Projects"
    lockDescription="Orchestrate your automation teams across projects with their own flows, connections and usage quotas"
    lockVideoUrl="https://cdn.activepieces.com/videos/showcase/projects.mp4"
  >
    <div className="flex flex-col gap-4 w-full">
      <div className="flex items-center justify-between flex-row">
        <span className="text-2xl py-2">Projects</span>
        <CreateNewProjectDialog onCreate={() => refreshData()}>
          <Button variant="outline" size="sm" className="flex items-center justify-center gap-2">
            <Plus className="size-4" />
            New Project
          </Button>
        </CreateNewProjectDialog>
      </div>
      <DataTable
        onRowClick={row => {
          setCurrentProject(queryClient, row)
          navigate("/")
        }}
        columns={[
          {
            accessorKey: 'name',
            header: ({ column }) => (
              <DataTableColumnHeader column={column} title="Name" />
            ),
            cell: ({ row }) => {
              return <div className="text-left">{row.original.displayName}</div>;
            },
          },
          {
            accessorKey: 'createdAt',
            header: ({ column }) => (
              <DataTableColumnHeader column={column} title="Created" />
            ),
            cell: ({ row }) => {
              return <div className="text-left">{formatUtils.formatDate(new Date(row.original.created))}</div>;
            },
          },
          {
            accessorKey: 'members',
            header: ({ column }) => (
              <DataTableColumnHeader column={column} title="Members" />
            ),
            cell: ({ row }) => {
              return <div className="text-left">{row.original.usage.teamMembers}</div>;
            },
          },
          {
            accessorKey: 'tasks',
            header: ({ column }) => (
              <DataTableColumnHeader column={column} title="Tasks" />
            ),
            cell: ({ row }) => {
              return <div className="text-left">{formatUtils.formatNumber(row.original.usage.tasks)} / {formatUtils.formatNumber(row.original.plan.tasks)}</div>;
            },
          },
          {
            accessorKey: 'externalId',
            header: ({ column }) => (
              <DataTableColumnHeader column={column} title="External ID" />
            ),
            cell: ({ row }) => {
              return <div className="text-left">{row.original.externalId}</div>;
            },
          },
        ]}
        fetchData={() => projectApi.list({})}
        refresh={refreshCount}
        actions={[
          (row) => {
            return <div className="flex items-end justify-end">
              <Tooltip>
                <TooltipTrigger asChild>
                  <Button variant="ghost" className="size-8 p-0" onClick={e => {
                    e.stopPropagation();
                    e.preventDefault();
                    setCurrentProject(queryClient, row)
                    navigate("/settings/general")
                  }}>
                    <Pencil className="size-4" />
                  </Button>
                </TooltipTrigger>
                <TooltipContent side="bottom">Edit project</TooltipContent>
              </Tooltip>
            </div>
          },
          (row) => {
            const isActiveProject = row.id === currentProject?.id
            const deleteButton = (
              <Button disabled={isActiveProject} variant="ghost" className="size-8 p-0" onClick={e => {
                e.stopPropagation();
              }}>
                <Trash className="size-4 text-destructive" />
              </Button>
            );

            return <div className="flex items-end justify-end">
              <ConfirmationDeleteDialog
                title="Delete Project"
                message="Are you sure you want to delete this project?"
                entityName="Project"
                mutationFn={async () => {
                  await projectApi.delete(row.id)
                  refreshData()
                }}
              >
                {isActiveProject ? <Tooltip>
                  <TooltipTrigger>
                    {deleteButton}
                  </TooltipTrigger>
                  <TooltipContent side="bottom">{isActiveProject ? "Cannot delete active project" : "Delete project"}</TooltipContent>
                </Tooltip> : deleteButton}
              </ConfirmationDeleteDialog>
            </div>
          }
        ]}
      />
    </div>
  </LockedFeatureGuard >
}

const CreateNewProjectDialog = ({ children, onCreate }: { children: React.ReactNode, onCreate: () => void }) => {
  const [open, setOpen] = useState(false);
  const form = useForm<CreatePlatformProjectRequest>({
    resolver: typeboxResolver(CreatePlatformProjectRequest),
  });
  const { mutate, isPending } = useMutation({
    mutationKey: ['create-project'],
    mutationFn: async () => {
      await projectApi.create(form.getValues())
      onCreate()
    },
    onSuccess: () => {
      setOpen(false);
    },
  });

  return (
    <Dialog
      open={open}
      onOpenChange={(open) => setOpen(open)}
    >
      <DialogTrigger asChild>
        {children}
      </DialogTrigger>
      <DialogContent>
        <DialogHeader>
          <DialogTitle>Create New Project</DialogTitle>
        </DialogHeader>
        <Form {...form}>
          <form
            className="grid space-y-4"
            onSubmit={(e) => e.preventDefault()}
          >
            <FormField
              name="displayName"
              render={({ field }) => (
                <FormItem className="grid space-y-2">
                  <Label htmlFor="displayName">
                    Project Name
                  </Label>
                  <Input
                    {...field}
                    required
                    id="displayName"
                    placeholder="Project Name"
                    className="rounded-sm"
                  />
                  <FormMessage />
                </FormItem>
              )}
            />
            {form?.formState?.errors?.root?.serverError && (
              <FormMessage>
                {form.formState.errors.root.serverError.message}
              </FormMessage>
            )}
          </form>
        </Form>
        <DialogFooter>
          <Button
            variant={'outline'}
            onClick={(e) => {
              e.stopPropagation();
              e.preventDefault();
              setOpen(false);
            }}
          >
            Cancel
          </Button>
          <Button
            disabled={isPending || !form.formState.isValid}
            loading={isPending}
            onClick={(e) => {
              e.stopPropagation();
              e.preventDefault();
              mutate();
            }}
          >
            Save
          </Button>
        </DialogFooter>
      </DialogContent>
    </Dialog>
  )
=======
import LockedFeatureGuard from '@/app/components/locked-feature-guard';
import { platformHooks } from '@/hooks/platform-hooks';

export default function ProjectsPage() {
  const { platform } = platformHooks.useCurrentPlatform();
  const isEnabled = platform.manageProjectsEnabled;
  return (
    <LockedFeatureGuard
      locked={!isEnabled}
      lockTitle="Unlock Projects"
      lockDescription="Orchestrate your automation teams across projects with their own flows, connections and usage quotas"
      lockVideoUrl="https://cdn.activepieces.com/videos/showcase/projects.mp4"
    >
      {null}
    </LockedFeatureGuard>
  );
>>>>>>> fb6f24f9
}<|MERGE_RESOLUTION|>--- conflicted
+++ resolved
@@ -1,4 +1,3 @@
-<<<<<<< HEAD
 import LockedFeatureGuard from "@/app/components/locked-feature-guard";
 import { ConfirmationDeleteDialog } from "@/components/delete-dialog";
 import { Button } from "@/components/ui/button";
@@ -22,7 +21,7 @@
 import { CreatePlatformProjectRequest } from "../../../../../../ee/shared/src";
 
 export default function ProjectsPage() {
-  const { data: platform } = platformHooks.useCurrentPlatform();
+  const { platform } = platformHooks.useCurrentPlatform();
   const [refreshCount, setRefreshCount] = useState(0);
 
   const { data: currentProject } = projectHooks.useCurrentProject();
@@ -243,22 +242,4 @@
       </DialogContent>
     </Dialog>
   )
-=======
-import LockedFeatureGuard from '@/app/components/locked-feature-guard';
-import { platformHooks } from '@/hooks/platform-hooks';
-
-export default function ProjectsPage() {
-  const { platform } = platformHooks.useCurrentPlatform();
-  const isEnabled = platform.manageProjectsEnabled;
-  return (
-    <LockedFeatureGuard
-      locked={!isEnabled}
-      lockTitle="Unlock Projects"
-      lockDescription="Orchestrate your automation teams across projects with their own flows, connections and usage quotas"
-      lockVideoUrl="https://cdn.activepieces.com/videos/showcase/projects.mp4"
-    >
-      {null}
-    </LockedFeatureGuard>
-  );
->>>>>>> fb6f24f9
 }