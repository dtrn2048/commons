--- conflicted
+++ resolved
@@ -1,4 +1,3 @@
-<<<<<<< HEAD
 import { ConfirmationDeleteDialog } from "@/components/delete-dialog";
 import { Button } from "@/components/ui/button";
 import { DataTable } from "@/components/ui/data-table";
@@ -20,8 +19,6 @@
 import { Select, SelectContent, SelectGroup, SelectItem, SelectTrigger, SelectValue } from "@/components/ui/select";
 
 export default function UsersPage() {
-  const { data: platform } = platformHooks.useCurrentPlatform();
-
   const [refreshCount, setRefreshCount] = useState(0);
 
   const { toast } = useToast();
@@ -300,8 +297,4 @@
       </DialogContent>
     </Dialog>
   )
-=======
-export default function UsersPage() {
-  return null;
->>>>>>> fb6f24f9
 }