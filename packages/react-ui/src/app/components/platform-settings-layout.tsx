<<<<<<< HEAD
import { Key, Lock, Palette, ShieldPlus } from 'lucide-react';
=======
import { t } from 'i18next';
import { Key, Lock, Palette } from 'lucide-react';
>>>>>>> ea8b3683

import SidebarLayout from '@/app/components/sidebar-layout';

const iconSize = 20;

const sidebarNavItems = [
  {
    title: t('Branding'),
    href: '/platform/settings/branding',
    icon: <Palette size={iconSize} />,
  },
  {
<<<<<<< HEAD
    title: 'API Keys',
    href: '/platform/settings/api-keys',
    icon: <Key size={iconSize} />,
  },
  {
    title: 'Signing Keys',
    href: '/platform/settings/signing-keys',
=======
    title: t('API Keys'),
    href: '/platform/api-keys',
    icon: <Key size={iconSize} />,
  },
  {
    title: t('Signing Keys'),
    href: '/platform/signing-keys',
>>>>>>> ea8b3683
    icon: <Lock size={iconSize} />,
  },
  {
    title: 'Single Sign On',
    href: '/platform/settings/sso',
    icon: <ShieldPlus size={iconSize} />,
  },
];

interface SettingsLayoutProps {
  children: React.ReactNode;
}

export default function PlatformSettingsLayout({
  children,
}: SettingsLayoutProps) {
  return (
    <SidebarLayout title={t('Settings')} items={sidebarNavItems}>
      {children}
    </SidebarLayout>
  );
}<|MERGE_RESOLUTION|>--- conflicted
+++ resolved
@@ -1,9 +1,5 @@
-<<<<<<< HEAD
 import { Key, Lock, Palette, ShieldPlus } from 'lucide-react';
-=======
 import { t } from 'i18next';
-import { Key, Lock, Palette } from 'lucide-react';
->>>>>>> ea8b3683
 
 import SidebarLayout from '@/app/components/sidebar-layout';
 
@@ -16,15 +12,6 @@
     icon: <Palette size={iconSize} />,
   },
   {
-<<<<<<< HEAD
-    title: 'API Keys',
-    href: '/platform/settings/api-keys',
-    icon: <Key size={iconSize} />,
-  },
-  {
-    title: 'Signing Keys',
-    href: '/platform/settings/signing-keys',
-=======
     title: t('API Keys'),
     href: '/platform/api-keys',
     icon: <Key size={iconSize} />,
@@ -32,7 +19,6 @@
   {
     title: t('Signing Keys'),
     href: '/platform/signing-keys',
->>>>>>> ea8b3683
     icon: <Lock size={iconSize} />,
   },
   {
