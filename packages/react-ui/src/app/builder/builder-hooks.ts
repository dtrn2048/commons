--- conflicted
+++ resolved
@@ -1,8 +1,3 @@
-import { createContext, useContext } from 'react';
-import { create, useStore } from 'zustand';
-
-import { flowsApi } from '@/features/flows/lib/flows-api';
-import { PromiseQueue } from '@/lib/promise-queue';
 import {
   ActionType,
   ExecutionState,
@@ -13,6 +8,11 @@
   StepOutput,
   flowHelper,
 } from '@activepieces/shared';
+import { createContext, useContext } from 'react';
+import { create, useStore } from 'zustand';
+
+import { flowsApi } from '@/features/flows/lib/flows-api';
+import { PromiseQueue } from '@/lib/promise-queue';
 
 const flowUpdatesQueue = new PromiseQueue();
 
@@ -60,11 +60,7 @@
   selectStep(path: StepPathWithName | null): void;
   ExitStepSettings: () => void;
   renameFlowClientSide: (newName: string) => void;
-<<<<<<< HEAD
   moveToFolderClientSide: (folderId: string) => void;
-  selectStep(path: StepPathWithName): void;
-=======
->>>>>>> c72e9583
   setRun: (run: FlowRun, flowVersion: FlowVersion) => void;
   setLeftSidebar: (leftSidebar: LeftSideBarType) => void;
   setRightSidebar: (rightSidebar: RightSideBarType) => void;
