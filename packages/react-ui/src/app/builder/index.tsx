--- conflicted
+++ resolved
@@ -124,19 +124,7 @@
   const leftHandleRef = useAnimateSidebar(leftSidebar);
   const leftSidePanelRef = useRef<HTMLDivElement>(null);
   const rightSidePanelRef = useRef<HTMLDivElement>(null);
-<<<<<<< HEAD
-  const { pieceModel, refetch: refetchPiece } = piecesHooks.usePiece({
-    name: memorizedSelectedStep?.settings.pieceName,
-    version: memorizedSelectedStep?.settings.pieceVersion,
-    enabled:
-      memorizedSelectedStep?.type === ActionType.PIECE ||
-      memorizedSelectedStep?.type === TriggerType.PIECE,
-  });
-=======
-  const { height: builderNavbarHeight } = useElementSize(
-    builderNavBarContainer,
-  );
->>>>>>> 951817e6
+
 
   const { versions, refetch: refetchPiece } =
     piecesHooks.useMostRecentAndExactPieceVersion({
