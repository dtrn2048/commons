--- conflicted
+++ resolved
@@ -22,13 +22,10 @@
   FlowVersion,
   flowHelper,
   PieceCategory,
-<<<<<<< HEAD
   BranchExecutionType,
   RouterExecutionType,
-=======
   spreadIfDefined,
   isNil,
->>>>>>> c2675f6a
 } from '@activepieces/shared';
 
 import { formUtils } from '../piece-properties/form-utils';
