import { MentionNodeAttrs } from '@tiptap/extension-mention';
import { JSONContent } from '@tiptap/react';

<<<<<<< HEAD
import { StepMetadata } from '../features/pieces/lib/pieces-hook';

type Step = Action | Trigger;
=======
import { Action, Trigger } from '@activepieces/shared';

type Step = Action | Trigger;

>>>>>>> 53037ed7
const removeQuotes = (text: string) => {
  if (
    (text.startsWith('"') && text.endsWith('"')) ||
    (text.startsWith("'") && text.endsWith("'"))
  ) {
    return text.slice(1, -1);
  }
  return text;
};

<<<<<<< HEAD
export const keysWithinPath = (path: string) => {
=======
const keysWithinPath = (path: string) => {
>>>>>>> 53037ed7
  return path
    .split(/\.|\[|\]/)
    .filter((key) => key && key !== '')
    .map((key) => removeQuotes(key));
};

type ApMentionNodeAttrs = {
  logoUrl?: string;
  displayText: string;
  serverValue: string;
};
<<<<<<< HEAD
export const customCodeMentionDisplayName = 'Custom Code';
export interface MentionListItem {
  label: string;
  value: string;
  logoUrl?: string;
=======

function replaceStepNameWithDisplayName(
  stepName: string,
  allStepsMetaData: (ApMentionNodeAttrs & { step: Step })[],
) {
  const stepDisplayName = allStepsMetaData.find((s) => s.step.name === stepName)
    ?.step.displayName;
  if (stepDisplayName) {
    return stepDisplayName;
  }
  return 'Custom Code';
>>>>>>> 53037ed7
}

type StepWithIndex = Step & { indexInDfsTraversal: number };
enum TipTapNodeTypes {
  paragraph = 'paragraph',
  text = 'text',
  hardBreak = 'hardBreak',
  mention = 'mention',
}
<<<<<<< HEAD
const isMentionNodeText = (item: string) => {
  return (
    item.length > 5 &&
    item[0] === '{' &&
    item[1] === '{' &&
    item[item.length - 1] === '}' &&
    item[item.length - 2] === '}'
  );
};
const parseMentionNodeFromText = ({
  path,
  stepDisplayName,
  stepLogoUrl,
  stepDfsIndex,
}: {
  path: string;
  stepDisplayName: string;
  stepLogoUrl: string;
  stepDfsIndex: number;
}) => {
  const itemPathWithoutInterpolationDenotation = path.slice(2, path.length - 2);
=======

const isMentionNodeText = (item: string) => /^\{\{.*\}\}$/.test(item);

const parseMentionNodeFromText = (
  item: string,
  allStepsMetaData: (ApMentionNodeAttrs & { step: StepWithIndex })[],
) => {
  const itemPathWithoutInterpolationDenotation = item.slice(2, item.length - 2);
>>>>>>> 53037ed7
  const keys = keysWithinPath(itemPathWithoutInterpolationDenotation);
  if (keys.length === 0) {
    const attrs: MentionNodeAttrs = {
      id: path,
      label: customCodeMentionDisplayName,
    };
    const insertMention: JSONContent = {
      type: TipTapNodeTypes.mention,
      attrs: attrs,
    };
    return insertMention;
  }
  const mentionText = [stepDisplayName, ...keys.slice(1)].join(' ');
  const apMentionNodeAttrs: ApMentionNodeAttrs = {
    logoUrl: stepLogoUrl,
    displayText: `${stepDfsIndex}. ${mentionText}`,
    serverValue: path,
  };
  const attrs: MentionNodeAttrs = {
    id: path,
    label: JSON.stringify(apMentionNodeAttrs),
  };
  const insertMention: JSONContent = {
    type: TipTapNodeTypes.mention,
    attrs: attrs,
  };
  return insertMention;
};

const parseTextAndHardBreakNodes = (item: string) => {
  const endlineRegex = new RegExp(`(\n)`);
  const hardBreak: JSONContent = {
    type: TipTapNodeTypes.hardBreak,
  };
  const resultArray: JSONContent[] = item
    .split(endlineRegex)
    .filter((item) => !!item)
    .map((text) => {
      if (text !== '\n') return { type: TipTapNodeTypes.text, text };
      return hardBreak;
    });
  return resultArray;
};

<<<<<<< HEAD
export function fromTextToTipTapJsonContent({
  propertyPath,
  stepMetadataFinder,
}: {
  propertyPath: string;
  stepMetadataFinder: (
    path: string,
  ) => (StepMetadata & { dfsIndex: number }) | undefined;
}): {
  type: TipTapNodeTypes.paragraph;
  content: JSONContent[];
} {
  try {
    const regex = /(\{\{.*?\}\})/;
    const matched = propertyPath.split(regex).filter((el) => el);

    const ops: JSONContent[] = matched.map((item) => {
      if (isMentionNodeText(item)) {
        const metadata = stepMetadataFinder(item);
        return parseMentionNodeFromText({
          path: item,
          stepDisplayName: metadata?.displayName ?? '',
          stepLogoUrl: metadata?.logoUrl ?? '',
          stepDfsIndex: metadata?.dfsIndex ?? 0,
        });
      } else if (item.includes('\n')) {
        return parseTextAndHardBreakNodes(item);
      }
      return { type: TipTapNodeTypes.text, text: item };
    });
    return { type: TipTapNodeTypes.paragraph, content: ops.flat(1) };
  } catch (err) {
    console.error(propertyPath);
    console.error(err);
    throw err;
  }
=======
function convertTextToTipTapJsonContent(
  text: string,
  allStepsMetaData: (ApMentionNodeAttrs & { step: StepWithIndex })[],
): {
  type: TipTapNodeTypes.paragraph;
  content: JSONContent[];
} {
  const matched = text.split(/(\{\{.*?\}\})/).filter((el) => el);
  const contentNodes: JSONContent[] = matched.map((item) =>
    isMentionNodeText(item)
      ? parseMentionNodeFromText(item, allStepsMetaData)
      : item.includes('\n')
      ? parseTextAndHardBreakNodes(item)
      : { type: TipTapNodeTypes.text, text: item },
  );
  return { type: TipTapNodeTypes.paragraph, content: contentNodes.flat(1) };
>>>>>>> 53037ed7
}

const convertTiptapJsonToText = (content: JSONContent) => {
  let result = '';
  let isFirstParagraph = true;

  content.content?.forEach((node) => {
    switch (node.type) {
      case TipTapNodeTypes.hardBreak:
        result += '\n';
        break;
      case TipTapNodeTypes.text:
        if (node.text) {
          result += node.text;
        } else {
          tiptapWarning('node.text is undefined', node);
        }
        break;

      case TipTapNodeTypes.mention:
        if (node.attrs?.label) {
          const mentionAttrs: ApMentionNodeAttrs = JSON.parse(node.attrs.label);
          result += mentionAttrs.serverValue;
        } else {
          tiptapWarning('node.attrs.label is undefined', node);
        }
        break;

      case TipTapNodeTypes.paragraph:
        if (!isFirstParagraph) result += '\n';
        isFirstParagraph = false;
        result += convertTiptapJsonToText(node);
        break;
    }
  });
  return result;
};

const generateMentionHtmlElement = (mentionAttrs: MentionNodeAttrs) => {
  const mentionElement = document.createElement('span');
  const apMentionNodeAttrs: ApMentionNodeAttrs = JSON.parse(
    mentionAttrs.label || '{}',
  );
  mentionElement.className =
    'inline-flex bg-[#fafafa]  my-1 mx-[1px] border border-[#9e9e9e] border-solid items-center gap-2 py-1 px-2 rounded-[3px]  text-accent-foreground ';

  if (mentionAttrs.label) {
    mentionElement.dataset.label = mentionAttrs.label;
  } else {
    tiptapWarning('mentionAttrs.label is undefined', mentionAttrs);
  }
  if (mentionAttrs.id) {
    mentionElement.dataset.id = mentionAttrs.id;
  } else {
    tiptapWarning('mentionAttrs.id is undefined', mentionAttrs);
  }
  if (apMentionNodeAttrs.displayText) {
    mentionElement.dataset.displayText = apMentionNodeAttrs.displayText;
  } else {
    tiptapWarning(
      'apMentionNodeAttrs.displayText is undefined',
      apMentionNodeAttrs,
    );
  }
  mentionElement.dataset.type = TipTapNodeTypes.mention;
  mentionElement.contentEditable = 'false';

  if (apMentionNodeAttrs.logoUrl) {
    const imgElement = document.createElement('img');
    imgElement.src = apMentionNodeAttrs.logoUrl;
    imgElement.className = 'object-fit w-4 h-4';
    mentionElement.appendChild(imgElement);
  }

  const mentiontextDiv = document.createTextNode(
    apMentionNodeAttrs.displayText,
  );
  mentionElement.setAttribute('serverValue', apMentionNodeAttrs.serverValue);

  mentionElement.appendChild(mentiontextDiv);
  return mentionElement;
};

const tiptapWarning = (message: string, el: unknown) => {
  console.warn(`${message} el=${JSON.stringify(el, null, 2)}`);
};

export const textMentionUtils = {
  convertTextToTipTapJsonContent,
  convertTiptapJsonToText,
  generateMentionHtmlElement,
};<|MERGE_RESOLUTION|>--- conflicted
+++ resolved
@@ -1,16 +1,9 @@
+import { Action, Trigger } from '@activepieces/shared';
 import { MentionNodeAttrs } from '@tiptap/extension-mention';
 import { JSONContent } from '@tiptap/react';
 
-<<<<<<< HEAD
 import { StepMetadata } from '../features/pieces/lib/pieces-hook';
 
-type Step = Action | Trigger;
-=======
-import { Action, Trigger } from '@activepieces/shared';
-
-type Step = Action | Trigger;
-
->>>>>>> 53037ed7
 const removeQuotes = (text: string) => {
   if (
     (text.startsWith('"') && text.endsWith('"')) ||
@@ -21,11 +14,7 @@
   return text;
 };
 
-<<<<<<< HEAD
 export const keysWithinPath = (path: string) => {
-=======
-const keysWithinPath = (path: string) => {
->>>>>>> 53037ed7
   return path
     .split(/\.|\[|\]/)
     .filter((key) => key && key !== '')
@@ -37,44 +26,15 @@
   displayText: string;
   serverValue: string;
 };
-<<<<<<< HEAD
-export const customCodeMentionDisplayName = 'Custom Code';
-export interface MentionListItem {
-  label: string;
-  value: string;
-  logoUrl?: string;
-=======
-
-function replaceStepNameWithDisplayName(
-  stepName: string,
-  allStepsMetaData: (ApMentionNodeAttrs & { step: Step })[],
-) {
-  const stepDisplayName = allStepsMetaData.find((s) => s.step.name === stepName)
-    ?.step.displayName;
-  if (stepDisplayName) {
-    return stepDisplayName;
-  }
-  return 'Custom Code';
->>>>>>> 53037ed7
-}
-
-type StepWithIndex = Step & { indexInDfsTraversal: number };
+
+const customCodeMentionDisplayName = 'Custom Code';
 enum TipTapNodeTypes {
   paragraph = 'paragraph',
   text = 'text',
   hardBreak = 'hardBreak',
   mention = 'mention',
 }
-<<<<<<< HEAD
-const isMentionNodeText = (item: string) => {
-  return (
-    item.length > 5 &&
-    item[0] === '{' &&
-    item[1] === '{' &&
-    item[item.length - 1] === '}' &&
-    item[item.length - 2] === '}'
-  );
-};
+const isMentionNodeText = (item: string) => /^\{\{.*\}\}$/.test(item);
 const parseMentionNodeFromText = ({
   path,
   stepDisplayName,
@@ -87,16 +47,6 @@
   stepDfsIndex: number;
 }) => {
   const itemPathWithoutInterpolationDenotation = path.slice(2, path.length - 2);
-=======
-
-const isMentionNodeText = (item: string) => /^\{\{.*\}\}$/.test(item);
-
-const parseMentionNodeFromText = (
-  item: string,
-  allStepsMetaData: (ApMentionNodeAttrs & { step: StepWithIndex })[],
-) => {
-  const itemPathWithoutInterpolationDenotation = item.slice(2, item.length - 2);
->>>>>>> 53037ed7
   const keys = keysWithinPath(itemPathWithoutInterpolationDenotation);
   if (keys.length === 0) {
     const attrs: MentionNodeAttrs = {
@@ -141,8 +91,7 @@
   return resultArray;
 };
 
-<<<<<<< HEAD
-export function fromTextToTipTapJsonContent({
+export function convertTextToTipTapJsonContent({
   propertyPath,
   stepMetadataFinder,
 }: {
@@ -154,48 +103,21 @@
   type: TipTapNodeTypes.paragraph;
   content: JSONContent[];
 } {
-  try {
-    const regex = /(\{\{.*?\}\})/;
-    const matched = propertyPath.split(regex).filter((el) => el);
-
-    const ops: JSONContent[] = matched.map((item) => {
-      if (isMentionNodeText(item)) {
-        const metadata = stepMetadataFinder(item);
-        return parseMentionNodeFromText({
+  const matched = propertyPath.split(/(\{\{.*?\}\})/).filter((el) => el);
+  const metadata = stepMetadataFinder(propertyPath);
+  const contentNodes: JSONContent[] = matched.map((item) =>
+    isMentionNodeText(item)
+      ? parseMentionNodeFromText({
           path: item,
           stepDisplayName: metadata?.displayName ?? '',
           stepLogoUrl: metadata?.logoUrl ?? '',
           stepDfsIndex: metadata?.dfsIndex ?? 0,
-        });
-      } else if (item.includes('\n')) {
-        return parseTextAndHardBreakNodes(item);
-      }
-      return { type: TipTapNodeTypes.text, text: item };
-    });
-    return { type: TipTapNodeTypes.paragraph, content: ops.flat(1) };
-  } catch (err) {
-    console.error(propertyPath);
-    console.error(err);
-    throw err;
-  }
-=======
-function convertTextToTipTapJsonContent(
-  text: string,
-  allStepsMetaData: (ApMentionNodeAttrs & { step: StepWithIndex })[],
-): {
-  type: TipTapNodeTypes.paragraph;
-  content: JSONContent[];
-} {
-  const matched = text.split(/(\{\{.*?\}\})/).filter((el) => el);
-  const contentNodes: JSONContent[] = matched.map((item) =>
-    isMentionNodeText(item)
-      ? parseMentionNodeFromText(item, allStepsMetaData)
+        })
       : item.includes('\n')
       ? parseTextAndHardBreakNodes(item)
       : { type: TipTapNodeTypes.text, text: item },
   );
   return { type: TipTapNodeTypes.paragraph, content: contentNodes.flat(1) };
->>>>>>> 53037ed7
 }
 
 const convertTiptapJsonToText = (content: JSONContent) => {
