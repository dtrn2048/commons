--- conflicted
+++ resolved
@@ -1,89 +1,51 @@
-<<<<<<< HEAD
-import { projectApi } from "@/features/projects/lib/project-api";
-import { AuthenticationResponse } from "@activepieces/shared";
-=======
+import { AuthenticationResponse } from '@activepieces/shared';
+
 import { projectApi } from '@/features/projects/lib/project-api';
-import { AuthenticationResponse } from '@activepieces/shared';
->>>>>>> d1db4e89
 
 const currentUserKey = 'currentUser';
 const tokenKey = 'token';
 const projectIdKey = 'projectId';
 export const platformCacheKey = 'platform';
 export const authenticationSession = {
-<<<<<<< HEAD
-    saveResponse(response: AuthenticationResponse) {
-        localStorage.setItem(tokenKey, response.token);
-        localStorage.setItem(currentUserKey, JSON.stringify(response));
-        localStorage.setItem(projectIdKey, response.projectId);
-
-    },
-    getToken(): string | null {
-        return localStorage.getItem(tokenKey) ?? null;
-    },
-    getProjectId(): string  {
-        const currentProjectId = localStorage.getItem(projectIdKey)!
-        return currentProjectId
-    },
-    getPlatformId(): string | null {
-        return this.getCurrentUser()?.platformId ?? null;
-    },
-    async switchToSession(projectId: string) {
-        const result = await projectApi.getTokenForProject(projectId);
-        localStorage.setItem(tokenKey, result.token);
-        localStorage.setItem(projectIdKey, projectId);
-
-    },
-    isLoggedIn(): boolean {
-        return !!this.getToken();
-    },
-    LogOut() {
-        localStorage.removeItem(tokenKey);
-        localStorage.removeItem(currentUserKey);
-        localStorage.removeItem(projectIdKey);
-        window.location.href = '/sign-in';
-    },
-    getCurrentUser(): AuthenticationResponse|null {
-        const user = localStorage.getItem(currentUserKey);
-        if (user) {
-            try {
-                return JSON.parse(user);
-
-            }
-            catch (e) {
-                console.error(e);
-                return null;
-            }
-        }
-        return null;
-    }
-}
-=======
   saveResponse(response: AuthenticationResponse) {
-    localStorage.setItem('token', response.token);
-    localStorage.setItem('currentUser', JSON.stringify(response));
-    localStorage.setItem('projectId', response.projectId);
+    localStorage.setItem(tokenKey, response.token);
+    localStorage.setItem(currentUserKey, JSON.stringify(response));
+    localStorage.setItem(projectIdKey, response.projectId);
   },
   getToken(): string | null {
-    return localStorage.getItem('token') ?? null;
+    return localStorage.getItem(tokenKey) ?? null;
   },
   getProjectId(): string {
-    const currentProjectId = localStorage.getItem('projectId')!;
+    const currentProjectId = localStorage.getItem(projectIdKey)!;
     return currentProjectId;
+  },
+  getPlatformId(): string | null {
+    return this.getCurrentUser()?.platformId ?? null;
   },
   async switchToSession(projectId: string) {
     const result = await projectApi.getTokenForProject(projectId);
-    localStorage.setItem('token', result.token);
-    localStorage.setItem('projectId', projectId);
+    localStorage.setItem(tokenKey, result.token);
+    localStorage.setItem(projectIdKey, projectId);
   },
   isLoggedIn(): boolean {
     return !!this.getToken();
   },
   LogOut() {
-    localStorage.removeItem('token');
-    localStorage.removeItem('currentUser');
-    localStorage.removeItem('projectId');
+    localStorage.removeItem(tokenKey);
+    localStorage.removeItem(currentUserKey);
+    localStorage.removeItem(projectIdKey);
     window.location.href = '/sign-in';
   },
-};
->>>>>>> d1db4e89
+  getCurrentUser(): AuthenticationResponse | null {
+    const user = localStorage.getItem(currentUserKey);
+    if (user) {
+      try {
+        return JSON.parse(user);
+      } catch (e) {
+        console.error(e);
+        return null;
+      }
+    }
+    return null;
+  },
+};