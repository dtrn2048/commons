import { AvatarFallback } from '@radix-ui/react-avatar';
import { t } from 'i18next';
import { Trash } from 'lucide-react';

import { PermissionNeededTooltip } from '@/components/ui/permission-needed-tooltip';
import { useAuthorization } from '@/hooks/authorization-hooks';
import { projectHooks } from '@/hooks/project-hooks';
import { ProjectMemberWithUser } from '@activepieces/ee-shared';
import { Permission } from '@activepieces/shared';

import { ConfirmationDeleteDialog } from '../../../components/delete-dialog';
import { Avatar } from '../../../components/ui/avatar';
import { Button } from '../../../components/ui/button';
import { projectMembersApi } from '../lib/project-members-api';
import { projectMembersHooks } from '../lib/project-members-hooks';

import { EditRoleDialog } from './edit-role-dialog';

type ProjectMemberCardProps = {
  member: ProjectMemberWithUser;
<<<<<<< HEAD
  onUpdate: () => void;
=======
  setIsProjectMembersUpdated: () => void;
  refetchProjectMembers?: () => void;
>>>>>>> 50dec273
};

export function ProjectMemberCard({
  member,
<<<<<<< HEAD
  onUpdate,
=======
  setIsProjectMembersUpdated,
  refetchProjectMembers,
>>>>>>> 50dec273
}: ProjectMemberCardProps) {
  const { refetch } = projectMembersHooks.useProjectMembers();
  const { useCheckAccess } = useAuthorization();
  const userHasPermissionToRemoveMember = useCheckAccess(
    Permission.WRITE_PROJECT_MEMBER,
  );
  const { project } = projectHooks.useCurrentProject();
  const deleteMember = async () => {
    await projectMembersApi.delete(member.id);
    refetch();
    onUpdate();
  };

  const handleEditRole = () => {
    if (refetchProjectMembers) {
      refetchProjectMembers();
    }
  };

  return (
    <div
      className="w-full flex items-center justify-between space-x-4"
      key={member.id}
    >
      <div className="flex items-center space-x-4">
        <Avatar className="hidden size-9 sm:flex">
          <AvatarFallback className="justify-center items-center flex">
            <span className="p-2">
              {member.user.firstName.charAt(0).toLocaleUpperCase()}
            </span>
          </AvatarFallback>
        </Avatar>
        <div className="flex flex-col gap-1">
          <p className="text-sm font-medium leading-none">
            {member.user.firstName} {member.user.lastName} (
            {member.projectRole.name})
          </p>
          <p className="text-sm text-muted-foreground">{member.user.email}</p>
        </div>
      </div>
      <div className="flex items-center gap-2">
        {project.ownerId !== member.userId && (
          <PermissionNeededTooltip
            hasPermission={userHasPermissionToRemoveMember}
          >
            <EditRoleDialog
              member={member}
              onSave={handleEditRole}
              disabled={!userHasPermissionToRemoveMember}
            />
            <ConfirmationDeleteDialog
              title={`${t('Remove')} ${member.user.firstName} ${
                member.user.lastName
              }`}
              message={t('Are you sure you want to remove this member?')}
              mutationFn={() => deleteMember()}
              entityName={`${member.user.firstName} ${member.user.lastName}`}
            >
              <Button
                disabled={!userHasPermissionToRemoveMember}
                variant="ghost"
                className="size-8 p-0"
              >
                <Trash className="text-destructive size-4" />
              </Button>
            </ConfirmationDeleteDialog>
          </PermissionNeededTooltip>
        )}
      </div>
    </div>
  );
}<|MERGE_RESOLUTION|>--- conflicted
+++ resolved
@@ -18,22 +18,12 @@
 
 type ProjectMemberCardProps = {
   member: ProjectMemberWithUser;
-<<<<<<< HEAD
   onUpdate: () => void;
-=======
-  setIsProjectMembersUpdated: () => void;
-  refetchProjectMembers?: () => void;
->>>>>>> 50dec273
 };
 
 export function ProjectMemberCard({
   member,
-<<<<<<< HEAD
   onUpdate,
-=======
-  setIsProjectMembersUpdated,
-  refetchProjectMembers,
->>>>>>> 50dec273
 }: ProjectMemberCardProps) {
   const { refetch } = projectMembersHooks.useProjectMembers();
   const { useCheckAccess } = useAuthorization();
@@ -48,9 +38,7 @@
   };
 
   const handleEditRole = () => {
-    if (refetchProjectMembers) {
-      refetchProjectMembers();
-    }
+    refetch();
   };
 
   return (
