import { Trigger, flowHelper } from '@activepieces/shared';

import {
  Tooltip,
  TooltipContent,
  TooltipTrigger,
} from '../../../components/ui/tooltip';
<<<<<<< HEAD
import { piecesHooks } from '../lib/pieces-hook';
=======
import { piecesHooks, StepMetadata } from '../lib/pieces-hook';
>>>>>>> c72e9583

import { PieceIcon } from './piece-icon';

export function PieceIconList({
  maxNumberOfIconsToShow,
  trigger,
}: {
  trigger: Trigger;
  maxNumberOfIconsToShow: number;
}) {
<<<<<<< HEAD
  const steps = flowHelper.getAllSteps(trigger).map((step) => ({ step }));
  const stepsMetadata = piecesHooks
    .useStepsMetadata(steps)
    .map((data) => data.data)
    .filter((data) => !!data);

  const uniqueMetadata = [
    ...new Map(stepsMetadata.map((item) => [item['pieceName'], item])).values(),
  ];
=======
  const steps = flowHelper.getAllSteps(trigger);
  const stepsMetadata: StepMetadata[] = piecesHooks
    .useStepsMetadata(steps)
    .map((data) => data.data)
    .filter((data) => !!data) as StepMetadata[];

  const uniqueMetadata: StepMetadata[] = stepsMetadata.filter(
    (item, index, self) => self.indexOf(item) === index,
  );
  const visibleMetadata = uniqueMetadata.slice(0, maxNumberOfIconsToShow);
  const extraPieces = uniqueMetadata.length - visibleMetadata.length;
>>>>>>> c72e9583

  const visibleMetadata = uniqueMetadata.slice(0, maxNumberOfIconsToShow);
  const extraPieces = uniqueMetadata.length - visibleMetadata.length;
  return (
    <Tooltip>
      <TooltipTrigger asChild>
        <div className="flex gap-2">
          {visibleMetadata.map((metadata, index) => (
            <PieceIcon
<<<<<<< HEAD
              logoUrl={metadata?.logoUrl || ''}
=======
              logoUrl={metadata.logoUrl}
>>>>>>> c72e9583
              showTooltip={false}
              circle={true}
              size={'md'}
              border={true}
<<<<<<< HEAD
              displayName={metadata?.displayName || ''}
=======
              displayName={metadata.displayName}
>>>>>>> c72e9583
              key={index}
            />
          ))}
          {extraPieces > 0 && (
            <div className="flex items-center justify-center bg-white text-black  p-2 rounded-full border border-solid size-[36px]">
              +{extraPieces}
            </div>
          )}
        </div>
      </TooltipTrigger>
      <TooltipContent side="bottom">
        {uniqueMetadata.length > 1 &&
          uniqueMetadata
            .map((m) => m?.displayName || '')
            .slice(0, -1)
            .join(', ') +
            ` and ${uniqueMetadata[uniqueMetadata.length - 1].displayName}`}
        {uniqueMetadata.length === 1 && uniqueMetadata[0].displayName}
      </TooltipContent>
    </Tooltip>
  );
}<|MERGE_RESOLUTION|>--- conflicted
+++ resolved
@@ -5,11 +5,7 @@
   TooltipContent,
   TooltipTrigger,
 } from '../../../components/ui/tooltip';
-<<<<<<< HEAD
-import { piecesHooks } from '../lib/pieces-hook';
-=======
 import { piecesHooks, StepMetadata } from '../lib/pieces-hook';
->>>>>>> c72e9583
 
 import { PieceIcon } from './piece-icon';
 
@@ -20,17 +16,6 @@
   trigger: Trigger;
   maxNumberOfIconsToShow: number;
 }) {
-<<<<<<< HEAD
-  const steps = flowHelper.getAllSteps(trigger).map((step) => ({ step }));
-  const stepsMetadata = piecesHooks
-    .useStepsMetadata(steps)
-    .map((data) => data.data)
-    .filter((data) => !!data);
-
-  const uniqueMetadata = [
-    ...new Map(stepsMetadata.map((item) => [item['pieceName'], item])).values(),
-  ];
-=======
   const steps = flowHelper.getAllSteps(trigger);
   const stepsMetadata: StepMetadata[] = piecesHooks
     .useStepsMetadata(steps)
@@ -42,30 +27,19 @@
   );
   const visibleMetadata = uniqueMetadata.slice(0, maxNumberOfIconsToShow);
   const extraPieces = uniqueMetadata.length - visibleMetadata.length;
->>>>>>> c72e9583
 
-  const visibleMetadata = uniqueMetadata.slice(0, maxNumberOfIconsToShow);
-  const extraPieces = uniqueMetadata.length - visibleMetadata.length;
   return (
     <Tooltip>
       <TooltipTrigger asChild>
         <div className="flex gap-2">
           {visibleMetadata.map((metadata, index) => (
             <PieceIcon
-<<<<<<< HEAD
-              logoUrl={metadata?.logoUrl || ''}
-=======
               logoUrl={metadata.logoUrl}
->>>>>>> c72e9583
               showTooltip={false}
               circle={true}
               size={'md'}
               border={true}
-<<<<<<< HEAD
-              displayName={metadata?.displayName || ''}
-=======
               displayName={metadata.displayName}
->>>>>>> c72e9583
               key={index}
             />
           ))}
