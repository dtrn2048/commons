import { FastifyRequest } from 'fastify'
import { customDomainService } from '../ee/custom-domains/custom-domain.service'
import { flagService } from '../flags/flag.service'
import { getEdition } from '../helper/secret-helper'
import { userService } from '../user/user-service'
import { platformService } from './platform.service'
import { system, SystemProp } from '@activepieces/server-shared'
import { ApEdition, Principal, PrincipalType } from '@activepieces/shared'

const edition = getEdition()


export const resolvePlatformIdFromEmail = async (
    platformId: string | null,
    userEmail: string,
): Promise<string | null> => {
    const shouldResolve = getEdition() === ApEdition.COMMUNITY || flagService.isCloudPlatform(platformId)
    if (!shouldResolve) {
        return platformId
    }
<<<<<<< HEAD
    const users = await userService.getUsersByEmail({ email: userEmail, })
=======
    const users = await userService.getUsersByEmail({ email: userEmail })
>>>>>>> 0a60eb41
    if (users.length === 1) {
        return users[0].platformId
    }
    return platformId
}

export const resolvePlatformIdForAuthnRequest = async (
    userEmail: string,
    request: FastifyRequest,
): Promise<string | null> => {
    const platformId = await resolvePlatformIdForRequest(request)
    return resolvePlatformIdFromEmail(platformId, userEmail)
}

export const resolvePlatformIdForRequest = async (
    request: FastifyRequest,
): Promise<string | null> => {
    return (
        (await extractPlatformIdFromAuthenticatedPrincipal(request.principal)) ??
        (await getPlatformIdForHostname(request.hostname))
    )
}
const extractPlatformIdFromAuthenticatedPrincipal = async (
    principal: Principal,
): Promise<string | null> => {
    if (principal.type === PrincipalType.UNKNOWN) {
        return null
    }
    return principal.platform.id ?? getDefaultPlatformId()
}

const getPlatformIdForHostname = async (
    hostname: string,
): Promise<string | null> => {
    if (edition === ApEdition.COMMUNITY) {
        return getDefaultPlatformId()
    }
    const customDomain = await customDomainService.getOneByDomain({
        domain: hostname,
    })
    return customDomain?.platformId ?? getDefaultPlatformId()
}

async function getDefaultPlatformId(): Promise<null | string> {
    if (edition === ApEdition.CLOUD) {
        return system.getOrThrow(SystemProp.CLOUD_PLATFORM_ID)
    }
    const platform = await platformService.getOldestPlatform()
    return platform?.id ?? null
}<|MERGE_RESOLUTION|>--- conflicted
+++ resolved
@@ -18,11 +18,7 @@
     if (!shouldResolve) {
         return platformId
     }
-<<<<<<< HEAD
-    const users = await userService.getUsersByEmail({ email: userEmail, })
-=======
     const users = await userService.getUsersByEmail({ email: userEmail })
->>>>>>> 0a60eb41
     if (users.length === 1) {
         return users[0].platformId
     }
