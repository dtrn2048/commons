--- conflicted
+++ resolved
@@ -67,11 +67,7 @@
             })
         }
         await Promise.all(Object.values(consumers).map((consumer) => consumer.waitUntilReady()))
-<<<<<<< HEAD
- 
-=======
 
->>>>>>> 035885d8c02b6ac29ebe3b4747d658cd21234fbd
     },
     async close(): Promise<void> {
         if (WORKER_CONCURRENCY === 0) {
