import { ActivepiecesError, apId, ApId, CreateProjectRoleRequestBody, DefaultProjectRole, ErrorCode, isNil, PlatformId, ProjectRole, RoleType, SeekPage, spreadIfDefined } from '@activepieces/shared'
import { Brackets, Equal } from 'typeorm'
import { repoFactory } from '../../core/db/repo-factory'
import { ProjectMemberEntity } from '../project-members/project-member.entity'
import { ProjectRoleEntity } from './project-role.entity'


export const projectRoleRepo = repoFactory(ProjectRoleEntity)
export const projectMemberRepo = repoFactory(ProjectMemberEntity)

export const projectRoleService = {

    async getOneOrThrowById({ id }: GetOneIdParams): Promise<ProjectRole> {
        const projectRole = await projectRoleRepo().findOneBy({ id })
        if (isNil(projectRole)) {
            throw new ActivepiecesError({
                code: ErrorCode.ENTITY_NOT_FOUND,
                params: { entityType: 'project_role', entityId: id, message: 'Project Role by id not found' },
            })
        }
        return projectRole
    },

    async getOne({ name, platformId }: GetOneByNameParams): Promise<ProjectRole | null> {
        return projectRoleRepo().createQueryBuilder('projectRole')
            .where('LOWER(projectRole.name) = LOWER(:name)', { name })
            .andWhere(new Brackets(qb => qb.where({ platformId }).orWhere({ type: RoleType.DEFAULT })))
            .getOne()
    },
    async getOneOrThrow({ name, platformId }: GetOneByNameParams): Promise<ProjectRole> {
        const projectRole = await this.getOne({ name, platformId })
        if (isNil(projectRole)) {
            throw new ActivepiecesError({
                code: ErrorCode.ENTITY_NOT_FOUND,
                params: { entityType: 'project_role', entityId: name, message: 'Project Role by name and platformId not found' },
            })
        }
        return projectRole
    },
    async list({ platformId }: ListParams): Promise<SeekPage<ProjectRole>> {
        const projectRoles = await projectRoleRepo().find({
            where: [
                { 
                    platformId: Equal(platformId)
                },
                {
                    type: RoleType.DEFAULT,
                },
            ],
            order: {
                created: 'DESC',
            },
        })

        return {
            data: await Promise.all(projectRoles.map(async (projectRole) => {
                return {
                    ...projectRole,
                    userCount: await projectMemberRepo().countBy({ projectRoleId: projectRole.id }),
                }
            })),
            next: null,
            previous: null,
        }
    },

    async create(platformId: string, params: CreateProjectRoleRequestBody): Promise<ProjectRole> {
        const projectRoleExists = await this.getOne({
            name: params.name,
            platformId: platformId,
        })
        if (projectRoleExists) {
            throw new ActivepiecesError({
                code: ErrorCode.ENTITY_NOT_FOUND,
                params: { entityType: 'project_role', entityId: params.name, message: 'Project Role name already exists' },
            })
        }

        return projectRoleRepo().save({
            id: apId(),
            platformId,
            ...params,
        })
    },

    async update(params: UpdateParams): Promise<ProjectRole> {
        await projectRoleRepo().update({
            id: params.id,
            platformId: params.platformId,
        }, {
            ...spreadIfDefined('name', params.name),
            ...spreadIfDefined('permissions', params.permissions),
        })
        return projectRoleRepo().findOneByOrFail({ id: params.id, platformId: params.platformId })
    },

    async delete({ name, platformId }: DeleteParams): Promise<void> {
        await projectRoleRepo().delete({ name, platformId })
    },
}

type UpdateParams = {
    id: ApId
    name: string | undefined
    platformId: PlatformId
    permissions: string[] | undefined
}

type ListParams = {
    platformId: PlatformId
}

type DeleteParams = {
    name: ApId
    platformId: PlatformId
}

<<<<<<< HEAD
=======
type GetOneByNameOrThrowParams = {
    name: DefaultProjectRole
}

>>>>>>> 50dec273
type GetOneParams = {
    platformId: PlatformId
    id: ApId
}

type GetOneByNameParams = {
    name: string
    platformId: PlatformId
}

type GetOneIdParams = {
    id: ApId
}<|MERGE_RESOLUTION|>--- conflicted
+++ resolved
@@ -115,18 +115,6 @@
     platformId: PlatformId
 }
 
-<<<<<<< HEAD
-=======
-type GetOneByNameOrThrowParams = {
-    name: DefaultProjectRole
-}
-
->>>>>>> 50dec273
-type GetOneParams = {
-    platformId: PlatformId
-    id: ApId
-}
-
 type GetOneByNameParams = {
     name: string
     platformId: PlatformId
