--- conflicted
+++ resolved
@@ -107,13 +107,6 @@
 
                 if (action === 'refund') {
                     await projectLimitsService.upsert(DEFAULT_FREE_PLAN_LIMIT, project.id)
-<<<<<<< HEAD
-                    await platformBillingService(log).update({ platformId: project.platformId, tasksLimit: DEFAULT_FREE_PLAN_LIMIT.tasks })
-                }
-                else {
-                    await projectLimitsService.upsert(appSumoPlan, project.id)
-                    await platformBillingService(log).update({ platformId: project.platformId, tasksLimit: appSumoPlan.tasks })
-=======
                     await platformBillingService(log).update({
                         platformId: project.platformId,
                         tasksLimit: DEFAULT_FREE_PLAN_LIMIT.tasks,
@@ -125,7 +118,6 @@
                         platformId: project.platformId,
                         tasksLimit: appSumoPlan.tasks,
                     })
->>>>>>> a2ea1763
 
                 }
             }
