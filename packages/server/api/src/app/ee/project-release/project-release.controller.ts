import { ApplicationEventName } from '@activepieces/ee-shared'
import { ApId, CreateProjectReleaseRequestBody, DiffReleaseRequest, ListProjectReleasesRequest, PrincipalType, ProjectRelease, SeekPage, SERVICE_KEY_SECURITY_OPENAPI } from '@activepieces/shared'
import { FastifyPluginAsyncTypebox, Type } from '@fastify/type-provider-typebox'
import { StatusCodes } from 'http-status-codes'
import { authenticationUtils } from '../../authentication/authentication-utils'
import { eventsHooks } from '../../helper/application-events'
import { platformService } from '../../platform/platform.service'
import { projectReleaseService } from './project-release.service'

export const projectReleaseController: FastifyPluginAsyncTypebox = async (app) => {

    app.get('/:id', GetProjectReleaseRequest, async (req) => {
        const release = await projectReleaseService.getOneOrThrow({
            id: req.params.id,
            projectId: req.principal.projectId,
        })
        return projectReleaseService.enrich(release)
    })

    app.get('/', ListProjectReleasesRequestParams, async (req) => {
        return projectReleaseService.list({
            projectId: req.principal.projectId,
            request: req.query,
        })
    })

    app.post('/', CreateProjectReleaseRequest, async (req) => {
<<<<<<< HEAD
        const platform = await platformService.getOneOrThrow(req.principal.platform.id)
        const ownerId = platform.ownerId
        const release = await projectReleaseService.create(req.principal.platform.id, req.principal.projectId, ownerId, req.principal.id, req.body, req.log)
=======
        const userId = await authenticationUtils.extractUserIdFromPrincipal(req.principal)
        const release = await projectReleaseService.create(req.body.projectId, userId, req.body, req.log)
>>>>>>> 9202f2e8

        eventsHooks.get(req.log).sendUserEventFromRequest(req, {
            action: ApplicationEventName.PROJECT_RELEASE_CREATED,
            data: {
                release,
            },
        })
        return release
    })

    app.post('/diff', DiffProjectReleaseRequest, async (req) => {
        const platform = await platformService.getOneOrThrow(req.principal.platform.id)
        const ownerId = platform.ownerId
        return projectReleaseService.releasePlan(req.principal.projectId, ownerId, req.body, req.log)
    })
}

const GetProjectReleaseRequest = {
    config: {
        allowedPrincipals: [PrincipalType.USER],
    },
    schema: {
        params: Type.Object({
            id: ApId,
        }),
    },
}

const ListProjectReleasesRequestParams = {
    config: {
        allowedPrincipals: [PrincipalType.USER],
    },
    schema: {
        querystring: ListProjectReleasesRequest,
        response: {
            [StatusCodes.OK]: SeekPage(ProjectRelease),
        },
    },
}

const DiffProjectReleaseRequest = {
    config: {
        allowedPrincipals: [PrincipalType.USER],
    },
    schema: {
        body: DiffReleaseRequest,
    },
}

const CreateProjectReleaseRequest = {
    config: {
        allowedPrincipals: [PrincipalType.USER, PrincipalType.SERVICE],
    },
    schema: {
        tags: ['project-releases'],
        body: CreateProjectReleaseRequestBody,
        security: [SERVICE_KEY_SECURITY_OPENAPI],
        response: {
            [StatusCodes.CREATED]: ProjectRelease,
        },
    },
}<|MERGE_RESOLUTION|>--- conflicted
+++ resolved
@@ -25,14 +25,9 @@
     })
 
     app.post('/', CreateProjectReleaseRequest, async (req) => {
-<<<<<<< HEAD
         const platform = await platformService.getOneOrThrow(req.principal.platform.id)
         const ownerId = platform.ownerId
-        const release = await projectReleaseService.create(req.principal.platform.id, req.principal.projectId, ownerId, req.principal.id, req.body, req.log)
-=======
-        const userId = await authenticationUtils.extractUserIdFromPrincipal(req.principal)
-        const release = await projectReleaseService.create(req.body.projectId, userId, req.body, req.log)
->>>>>>> 9202f2e8
+        const release = await projectReleaseService.create(req.principal.platform.id, req.principal.projectId, ownerId, req.body, req.log)
 
         eventsHooks.get(req.log).sendUserEventFromRequest(req, {
             action: ApplicationEventName.PROJECT_RELEASE_CREATED,
