<<<<<<< HEAD
import { logEmailSender } from './log-email-sender'
import { smtpEmailSender } from './smtp-email-sender'
import { SharedSystemProp, system } from '@activepieces/server-shared'
=======
import { system, SystemProp } from '@activepieces/server-shared'
>>>>>>> 480ff8a9
import { ApEnvironment } from '@activepieces/shared'
import { logEmailSender } from './log-email-sender'
import { smtpEmailSender } from './smtp-email-sender'

export type EmailSender = {
    send: (args: SendArgs) => Promise<void>
}

const getEmailSenderInstance = (): EmailSender => {
    const env = system.get(SharedSystemProp.ENVIRONMENT)

    if (env === ApEnvironment.PRODUCTION) {
        return smtpEmailSender
    }

    return logEmailSender
}

export const emailSender = getEmailSenderInstance()

type BaseEmailTemplateData<Name extends string, Vars extends Record<string, string>> = {
    name: Name
    vars: Vars
}

type InvitationEmailTemplateData = BaseEmailTemplateData<'invitation-email', {
    projectOrPlatformName: string
    role: string
    setupLink: string
}>

type QuotaEmailTemplateData = BaseEmailTemplateData<'quota-50' | 'quota-90' | 'quota-100', {
    resetDate: string
}>

type ResetPasswordEmailTemplateData = BaseEmailTemplateData<'reset-password', {
    setupLink: string
}>

type VerifyEmailTemplateData = BaseEmailTemplateData<'verify-email', {
    setupLink: string
}>

type IssueCreatedTemplateData = BaseEmailTemplateData<'issue-created', {
    issueUrl: string
    flowName: string
    createdAt: string
}>

export type EmailTemplateData =
  | InvitationEmailTemplateData
  | QuotaEmailTemplateData
  | ResetPasswordEmailTemplateData
  | VerifyEmailTemplateData
  | IssueCreatedTemplateData

type SendArgs = {
    emails: string[]
    platformId: string | undefined
    templateData: EmailTemplateData
}<|MERGE_RESOLUTION|>--- conflicted
+++ resolved
@@ -1,10 +1,4 @@
-<<<<<<< HEAD
-import { logEmailSender } from './log-email-sender'
-import { smtpEmailSender } from './smtp-email-sender'
 import { SharedSystemProp, system } from '@activepieces/server-shared'
-=======
-import { system, SystemProp } from '@activepieces/server-shared'
->>>>>>> 480ff8a9
 import { ApEnvironment } from '@activepieces/shared'
 import { logEmailSender } from './log-email-sender'
 import { smtpEmailSender } from './smtp-email-sender'
