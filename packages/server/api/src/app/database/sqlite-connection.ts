import path from 'node:path'
import { mkdirSync } from 'node:fs'
import { DataSource, MigrationInterface } from 'typeorm'
import { InitialSql3Migration1690195839899 } from './migration/sqlite/1690195839899-InitialSql3Migration'
import { commonProperties } from './database-connection'
import { AddAppConnectionTypeToTopLevel1691706020626 } from './migration/sqlite/1691706020626-add-app-connection-type-to-top-level'
import { AddImageUrlAndTitleToUser1693774053027 } from './migration/sqlite/1693774053027-AddImageUrlAndTitleToUser'
import { FileTypeCompression1694695212159 } from './migration/sqlite/1694695212159-file-type-compression'
import { AddPieceTypeAndPackageTypeToFlowVersion1696245170061 } from './migration/common/1696245170061-add-piece-type-and-package-type-to-flow-version'
import { ApEdition, ApEnvironment } from '@activepieces/shared'
import { getEdition } from '../helper/secret-helper'
import { AddPieceTypeAndPackageTypeToPieceMetadata1696016228398 } from './migration/sqlite/1696016228398-add-piece-type-and-package-type-to-piece-metadata'
import { AddArchiveIdToPieceMetadata1696956123632 } from './migration/sqlite/1696956123632-add-archive-id-to-piece-metadata'
import { system, SystemProp } from 'server-shared'
import { StoreCodeInsideFlow1697969398200 } from './migration/common/1697969398200-store-code-inside-flow'
import { AddPlatformToProject1698078715730 } from './migration/sqlite/1698078715730-add-platform-to-project'
import { AddExternalIdSqlite1698857968495 } from './migration/sqlite/1698857968495-AddExternalIdSqlite'
import { UpdateUserStatusRenameShadowToInvited1699818680567 } from './migration/common/1699818680567-update-user-status-rename-shadow-to-invited'
import { AddChatBotSqlite1696029443045 } from './migration/sqlite/1696029443045-AddChatBotSqlite'
import { AddStepFileSqlite1692958076906 } from './migration/sqlite/1692958076906-AddStepFileSqlite'
import { AddTagsToRunSqlite1692056190942 } from './migration/sqlite/1692056190942-AddTagsToRunSqlite'
import { AddStatusToConnectionsSqlite1693402376520 } from './migration/sqlite/1693402376520-AddStatusToConnectionsSqlite'
import { AddPlatformIdToUserSqlite1700147448410 } from './migration/sqlite/1700147448410-AddPlatformIdToUserSqlite'
import { AddTerminationReasonSqlite1698323327318 } from './migration/sqlite/1698323327318-AddTerminationReason'
import { AddPlatformIdToPieceMetadataSqlite1700524446967 } from './migration/sqlite/1700524446967-AddPlatformIdToPieceMetadataSqlite'
import { AddPartialUniqueIndexForEmailAndPlatformIdIsNull1701096458822 } from './migration/common/1701096458822-add-partial-unique-index-for-email-and-platform-id-is-null'
import { AddPlatformIdToFileSqlite1701808264444 } from './migration/sqlite/1701808264444-AddPlatformIdToFileSqlite'
import { RemoveFlowInstanceSqlite1702412280963 } from './migration/sqlite/1702412280963-remove-flow-instance-sqlite'
import { UpdateStatusInUserSqlite1703713027818 } from './migration/sqlite/1703713027818-UpdateStatusInUserSqlite'
import { RenameAppNameToPieceNameSqlite1703713475755 } from './migration/sqlite/1703713475755-RenameAppNameToPieceNameSqlite'
import { AddVerifiedAndChangeStatusSqlite1703768553820 } from './migration/sqlite/1703768553820-AddVerifiedAndChangeStatusSqlite'
import { AddTriggerTestStrategy1707087022764 } from './migration/common/1707087022764-add-trigger-test-strategy'
import { AddCategoriesToPieceMetadata1707229986819 } from './migration/sqlite/1707229986819-AddCategoriesToPieceMetadata'
import { AddUniqueStoreConstraint1708527446535 } from './migration/sqlite/1708527446535-AddUniqueStoreConstraint'
import { CreateDefaultPlaformSqlite1709051625110 } from './migration/sqlite/1709051625110-CreateDefaultPlaformSqlite'
<<<<<<< HEAD
import { MigrateWebhook1709581196563 } from './migration/common/1709581196563-migrate-webhook'
=======
import { AddPlatformForeignKeyToProjectSqlite1709566629593 } from './migration/sqlite/1709566629593-add-platform-foreign-key-to-project-sqlite'
>>>>>>> 817dc3e4

const getSqliteDatabaseFilePath = (): string => {
    const apConfigDirectoryPath = system.getOrThrow(SystemProp.CONFIG_PATH)
    mkdirSync(apConfigDirectoryPath, { recursive: true })
    return path.resolve(path.join(apConfigDirectoryPath, 'database.sqlite'))
}

const getSqliteDatabaseInMemory = (): string => {
    return ':memory:'
}

const getSqliteDatabase = (): string => {
    const env = system.getOrThrow<ApEnvironment>(SystemProp.ENVIRONMENT)

    if (env === ApEnvironment.TESTING) {
        return getSqliteDatabaseInMemory()
    }
    return getSqliteDatabaseFilePath()
}

const getMigrations = (): (new () => MigrationInterface)[] => {
    const communityMigrations = [
        InitialSql3Migration1690195839899,
        AddAppConnectionTypeToTopLevel1691706020626,
        AddTagsToRunSqlite1692056190942,
        AddStepFileSqlite1692958076906,
        AddStatusToConnectionsSqlite1693402376520,
        AddImageUrlAndTitleToUser1693774053027,
        AddChatBotSqlite1696029443045,
        FileTypeCompression1694695212159,
        AddPieceTypeAndPackageTypeToPieceMetadata1696016228398,
        AddPieceTypeAndPackageTypeToFlowVersion1696245170061,
        AddArchiveIdToPieceMetadata1696956123632,
        StoreCodeInsideFlow1697969398200,
        AddPlatformToProject1698078715730,
        AddTerminationReasonSqlite1698323327318,
        AddExternalIdSqlite1698857968495,
        UpdateUserStatusRenameShadowToInvited1699818680567,
        AddPlatformIdToUserSqlite1700147448410,
        AddPlatformIdToPieceMetadataSqlite1700524446967,
        AddPartialUniqueIndexForEmailAndPlatformIdIsNull1701096458822,
        AddPlatformIdToFileSqlite1701808264444,
        RemoveFlowInstanceSqlite1702412280963,
        UpdateStatusInUserSqlite1703713027818,
        RenameAppNameToPieceNameSqlite1703713475755,
        AddVerifiedAndChangeStatusSqlite1703768553820,
        AddTriggerTestStrategy1707087022764,
        AddCategoriesToPieceMetadata1707229986819,
        AddUniqueStoreConstraint1708527446535,
        CreateDefaultPlaformSqlite1709051625110,
<<<<<<< HEAD
        MigrateWebhook1709581196563,
=======
        AddPlatformForeignKeyToProjectSqlite1709566629593,
>>>>>>> 817dc3e4
    ]
    const edition = getEdition()
    if (edition !== ApEdition.COMMUNITY) {
        throw new Error(`Edition ${edition} not supported in sqlite3 mode`)
    }
    return communityMigrations
}

const getMigrationConfig = (): MigrationConfig => {
    const env = system.getOrThrow<ApEnvironment>(SystemProp.ENVIRONMENT)

    if (env === ApEnvironment.TESTING) {
        return {}
    }

    return {
        migrationsRun: true,
        migrationsTransactionMode: 'each',
        migrations: getMigrations(),
    }
}

export const createSqlLiteDataSource = (): DataSource => {
    const migrationConfig = getMigrationConfig()

    return new DataSource({
        type: 'sqlite',
        database: getSqliteDatabase(),
        ...migrationConfig,
        ...commonProperties,
    })
}

type MigrationConfig = {
    migrationsRun?: boolean
    migrationsTransactionMode?: 'all' | 'none' | 'each'
    migrations?: (new () => MigrationInterface)[]
}<|MERGE_RESOLUTION|>--- conflicted
+++ resolved
@@ -33,11 +33,9 @@
 import { AddCategoriesToPieceMetadata1707229986819 } from './migration/sqlite/1707229986819-AddCategoriesToPieceMetadata'
 import { AddUniqueStoreConstraint1708527446535 } from './migration/sqlite/1708527446535-AddUniqueStoreConstraint'
 import { CreateDefaultPlaformSqlite1709051625110 } from './migration/sqlite/1709051625110-CreateDefaultPlaformSqlite'
-<<<<<<< HEAD
 import { MigrateWebhook1709581196563 } from './migration/common/1709581196563-migrate-webhook'
-=======
 import { AddPlatformForeignKeyToProjectSqlite1709566629593 } from './migration/sqlite/1709566629593-add-platform-foreign-key-to-project-sqlite'
->>>>>>> 817dc3e4
+
 
 const getSqliteDatabaseFilePath = (): string => {
     const apConfigDirectoryPath = system.getOrThrow(SystemProp.CONFIG_PATH)
@@ -88,11 +86,8 @@
         AddCategoriesToPieceMetadata1707229986819,
         AddUniqueStoreConstraint1708527446535,
         CreateDefaultPlaformSqlite1709051625110,
-<<<<<<< HEAD
         MigrateWebhook1709581196563,
-=======
         AddPlatformForeignKeyToProjectSqlite1709566629593,
->>>>>>> 817dc3e4
     ]
     const edition = getEdition()
     if (edition !== ApEdition.COMMUNITY) {
