--- conflicted
+++ resolved
@@ -182,14 +182,11 @@
 import { ProjectIdNullableInTemplate1741357285896 } from './migration/postgres/1741357285896-ProjectIdNullableInTemplate'
 import { CreateTableWebhooks1741669458075 } from './migration/postgres/1741669458075-CreateTableWebhooks'
 import { UpdateNotifyStatusOnEmbedding1741963410825 } from './migration/postgres/1741963410825-UpdateNotifyStatusOnEmbedding'
-<<<<<<< HEAD
 import { AddDataColumnToFieldEntity1742395892304 } from './migration/postgres/1742395892304-AddDataColumnToFieldEntity'
-=======
 import { AddManualTaskTable1742304857701 } from './migration/postgres/1742304857701-AddManualTaskTable'
 import { AddManualTaskCommentTable1742305104390 } from './migration/postgres/1742305104390-AddManualTaskCommentTable'
 import { ChangeManualTasksToTodo1742432827826 } from './migration/postgres/1742432827826-ChangeManualTasksToTodo'
 import { ChangeManualTasksCommentsToTodoComments1742433144687 } from './migration/postgres/1742433144687-ChangeManualTasksCommentsToTodoComments'
->>>>>>> ccf9dd39
 
 const getSslConfig = (): boolean | TlsOptions => {
     const useSsl = system.get(AppSystemProp.POSTGRES_USE_SSL)
@@ -312,12 +309,9 @@
         RenameGitRepoPermission1736813103505,
         RestrictPieces1739546878775,
         CreateTableWebhooks1741669458075,
-<<<<<<< HEAD
-        AddDataColumnToFieldEntity1742395892304
-=======
+        AddDataColumnToFieldEntity1742395892304,
         AddManualTaskTable1742304857701,
         ChangeManualTasksToTodo1742432827826,
->>>>>>> ccf9dd39
     ]
 
     const edition = system.getEdition()
