--- conflicted
+++ resolved
@@ -110,14 +110,10 @@
 import { AddPlatformToPostgres1709052740378 } from './migration/postgres/1709052740378-AddPlatformToPostgres'
 import { AddSlugToGitRepo1709151540095 } from './migration/postgres/1709151540095-add-slug-to-git-repo'
 import { DropUnusedPlatformIndex1709500873378 } from './migration/postgres/1709500873378-DropUnusedPlatformIndex'
-<<<<<<< HEAD
 import { SetNotNullOnPlatform1709505632771 } from './migration/postgres/1709505632771-SetNotNullOnPlatform'
 import { MigrateWebhook1709581196563 } from './migration/common/1709581196563-migrate-webhook'
 import { MigrateWebhookTemplate1709581196564 } from './migration/postgres/1709581196564-migrate-webhook-templates'
-=======
-import { SetNotNullOnPlatform1709505632771 } from './migration/1709505632771-SetNotNullOnPlatform'
 import { AddPlatformForeignKeyToProjectPostgres1709566642531 } from './migration/postgres/1709566642531-add-platform-foreign-key-to-project-postgres'
->>>>>>> 817dc3e4
 
 const getSslConfig = (): boolean | TlsOptions => {
     const useSsl = system.get(SystemProp.POSTGRES_USE_SSL)
@@ -244,11 +240,8 @@
                 MakePlatformNotNullable1705969874745,
                 AddSlugToGitRepo1709151540095,
                 DropUnusedPlatformIndex1709500873378,
-<<<<<<< HEAD
                 MigrateWebhookTemplate1709581196564,
-=======
                 AddPlatformForeignKeyToProjectPostgres1709566642531,
->>>>>>> 817dc3e4
             )
             break
         case ApEdition.ENTERPRISE:
@@ -295,11 +288,8 @@
                 MakePlatformNotNullable1705969874745,
                 AddSlugToGitRepo1709151540095,
                 DropUnusedPlatformIndex1709500873378,
-<<<<<<< HEAD
                 MigrateWebhookTemplate1709581196564,
-=======
                 AddPlatformForeignKeyToProjectPostgres1709566642531,
->>>>>>> 817dc3e4
             )
             break
         case ApEdition.COMMUNITY:
