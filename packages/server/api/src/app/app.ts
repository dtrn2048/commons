import cors from '@fastify/cors'
import formBody from '@fastify/formbody'
import fastifyMultipart from '@fastify/multipart'
import swagger from '@fastify/swagger'
import { createAdapter } from '@socket.io/redis-adapter'
import fastify, { FastifyInstance, FastifyRequest, HTTPMethods } from 'fastify'
import fastifyFavicon from 'fastify-favicon'
import { fastifyRawBody } from 'fastify-raw-body'
import fastifySocketIO from 'fastify-socket.io'
import qs from 'qs'
import { Socket } from 'socket.io'
import { setPlatformOAuthService } from './app-connection/app-connection-service/oauth2'
import { appConnectionModule } from './app-connection/app-connection.module'
import { appEventRoutingModule } from './app-event-routing/app-event-routing.module'
import { authenticationServiceHooks } from './authentication/authentication-service/hooks'
import { authenticationModule } from './authentication/authentication.module'
import { accessTokenManager } from './authentication/lib/access-token-manager'
import { copilotModule } from './copilot/copilot.module'
import { rateLimitModule } from './core/security/rate-limit'
import { securityHandlerChain } from './core/security/security-handler-chain'
import { getRedisConnection } from './database/redis-connection'
import { alertsModule } from './ee/alerts/alerts-module'
import { analyticsModule } from './ee/analytics/analytics-module'
import { apiKeyModule } from './ee/api-keys/api-key-module'
import { platformOAuth2Service } from './ee/app-connections/platform-oauth2-service'
import { appCredentialModule } from './ee/app-credentials/app-credentials.module'
import { auditEventModule } from './ee/audit-logs/audit-event-module'
import { auditLogService } from './ee/audit-logs/audit-event-service'
import { cloudAuthenticationServiceHooks } from './ee/authentication/authentication-service/hooks/cloud-authentication-service-hooks'
import { enterpriseAuthenticationServiceHooks } from './ee/authentication/authentication-service/hooks/enterprise-authentication-service-hooks'
import { enterpriseLocalAuthnModule } from './ee/authentication/enterprise-local-authn/enterprise-local-authn-module'
import { federatedAuthModule } from './ee/authentication/federated-authn/federated-authn-module'
import { rbacMiddleware } from './ee/authentication/rbac/rbac-middleware'
import { authnSsoSamlModule } from './ee/authentication/saml-authn/authn-sso-saml-module'
import { appSumoModule } from './ee/billing/appsumo/appsumo.module'
import { projectBillingModule } from './ee/billing/project-billing/project-billing.module'
import { connectionKeyModule } from './ee/connection-keys/connection-key.module'
import { customDomainModule } from './ee/custom-domains/custom-domain.module'
import { enterpriseFlagsHooks } from './ee/flags/enterprise-flags.hooks'
import { platformRunHooks } from './ee/flow-run/cloud-flow-run-hooks'
import { platformFlowTemplateModule } from './ee/flow-template/platform-flow-template.module'
import { gitRepoModule } from './ee/git-repos/git-repo.module'
import { platformDomainHelper } from './ee/helper/platform-domain-helper'
import { issuesModule } from './ee/issues/issues-module'
import { licenseKeysModule } from './ee/license-keys/license-keys-module'
import { managedAuthnModule } from './ee/managed-authn/managed-authn-module'
import { oauthAppModule } from './ee/oauth-apps/oauth-app.module'
import { otpModule } from './ee/otp/otp-module'
import { adminPieceModule } from './ee/pieces/admin-piece-module'
import { enterprisePieceMetadataServiceHooks } from './ee/pieces/filters/enterprise-piece-metadata-service-hooks'
import { platformPieceModule } from './ee/pieces/platform-piece-module'
import { adminPlatformPieceModule } from './ee/platform/admin-platform.controller'
import { projectMemberModule } from './ee/project-members/project-member.module'
import { projectEnterpriseHooks } from './ee/projects/ee-project-hooks'
import { platformProjectModule } from './ee/projects/platform-project-module'
import { referralModule } from './ee/referrals/referral.module'
import { signingKeyModule } from './ee/signing-key/signing-key-module'
import { trialTrackerModule } from './ee/trial-tracker/trial-tracker-module'
import { usageTrackerModule } from './ee/usage-tracker/usage-tracker-module'
import { fileModule } from './file/file.module'
import { flagModule } from './flags/flag.module'
import { flagHooks } from './flags/flags.hooks'
import { communityFlowTemplateModule } from './flow-templates/community-flow-template.module'
import { formModule } from './flows/flow/form/form.module'
import { flowRunHooks } from './flows/flow-run/flow-run-hooks'
import { flowRunModule } from './flows/flow-run/flow-run-module'
import { flowModule } from './flows/flow.module'
import { stepFileModule } from './flows/step-file/step-file.module'
import { triggerEventModule } from './flows/trigger-events/trigger-event.module'
import { eventsHooks } from './helper/application-events'
import { domainHelper } from './helper/domain-helper'
import { encryptUtils } from './helper/encryption'
import { errorHandler } from './helper/error-handler'
import { openapiModule } from './helper/openapi/openapi.module'
import { getEdition } from './helper/secret-helper'
import { systemJobsSchedule } from './helper/system-jobs'
import { pieceModule } from './pieces/base-piece-module'
import { communityPiecesModule } from './pieces/community-piece-module'
import { pieceMetadataServiceHooks } from './pieces/piece-metadata-service/hooks'
import { pieceSyncService } from './pieces/piece-sync-service'
import { platformModule } from './platform/platform.module'
import { projectHooks } from './project/project-hooks'
import { projectModule } from './project/project-module'
import { storeEntryModule } from './store-entry/store-entry.module'
import { tagsModule } from './tags/tags-module'
import { platformUserModule } from './user/platform/platform-user-module'
import { userModule } from './user/user.module'
import { invitationModule } from './user-invitations/user-invitation.module'
import { webhookModule } from './webhooks/webhook-module'
import { websocketService } from './websockets/websockets.service'
import { flowQueueConsumer } from './workers/flow-worker/consumer/flow-queue-consumer'
import { flowWorkerModule } from './workers/flow-worker/flow-worker-module'
import { setupBullMQBoard } from './workers/flow-worker/queues/redis/redis-bullboard'
import { webhookResponseWatcher } from './workers/flow-worker/webhook-response-watcher'
import {
    GitRepoWithoutSensitiveData,
    ProjectMember,
} from '@activepieces/ee-shared'
import { PieceMetadata } from '@activepieces/pieces-framework'
import { initializeSentry, logger, QueueMode, rejectedPromiseHandler, system, SystemProp } from '@activepieces/server-shared'
import {
    ApEdition,
    apId,
    AppConnectionWithoutSensitiveData,
    Flow,
    FlowRun,
    ProjectWithLimits,
    spreadIfDefined,
    UserInvitation,
} from '@activepieces/shared'

export const setupApp = async (): Promise<FastifyInstance> => {
    const app = fastify({
        logger,
        // Default 4MB, also set in nginx.conf
        pluginTimeout: 30000,
        bodyLimit: 4 * 1024 * 1024,
        genReqId: () => {
            return `req_${apId()}`
        },
        ajv: {
            customOptions: {
                removeAdditional: 'all',
                useDefaults: true,
                coerceTypes: 'array',
                formats: {},
            },
        },
    })

    await app.register(fastifyFavicon)

    await app.register(swagger, {
        hideUntagged: true,
        openapi: {
            servers: [
                {
                    url: 'https://cloud.activepieces.com/api',
                    description: 'Production Server',
                },
            ],
            components: {
                securitySchemes: {
                    apiKey: {
                        type: 'http',
                        description: 'Use your api key generated from the admin console',
                        scheme: 'bearer',
                    },
                },
                schemas: {
                    'user-invitation': UserInvitation,
                    'project-member': ProjectMember,
                    project: ProjectWithLimits,
                    flow: Flow,
                    'flow-run': FlowRun,
                    'app-connection': AppConnectionWithoutSensitiveData,
                    piece: PieceMetadata,
                    'git-repo': GitRepoWithoutSensitiveData,
                },
            },
            info: {
                title: 'Activepieces Documentation',
                version: '0.14.3',
            },
            externalDocs: {
                url: 'https://www.activepieces.com/docs',
                description: 'Find more info here',
            },
        },
    })

    await app.register(cors, {
        origin: '*',
        exposedHeaders: ['*'],
        methods: ['*'],
    })

    await app.register(fastifyMultipart, {
        attachFieldsToBody: 'keyValues',
        // eslint-disable-next-line @typescript-eslint/no-explicit-any
        async onFile(part: any) {
            const buffer = await part.toBuffer()
            part.value = buffer
        },
    })

    await app.register(fastifyRawBody, {
        field: 'rawBody',
        global: false,
        encoding: 'utf8',
        runFirst: true,
        routes: [],
    })

    await app.register(formBody, { parser: (str) => qs.parse(str) })
    await app.register(rateLimitModule)

    await app.register(fastifySocketIO, {
        cors: {
            origin: '*',
        },
        ...spreadIfDefined('adapter', await getAdapter()),
        transports: ['websocket'],
    })

    app.io.use((socket: Socket, next: (err?: Error) => void) => {
        accessTokenManager
            .extractPrincipal(socket.handshake.auth.token)
            .then(() => {
                next()
            })
            .catch(() => {
                next(new Error('Authentication error'))
            })
    })

    app.io.on('connection', (socket: Socket) => {
        rejectedPromiseHandler(websocketService.init(socket))
    })

    app.addHook('onRequest', async (request, reply) => {
        const route = app.hasRoute({
            method: request.method as HTTPMethods,
            url: request.url,
        })
        if (!route) {
            return reply.code(404).send({
                statusCode: 404,
                error: 'Not Found',
                message: 'Route not found',
            })
        }
    })

    app.addHook('preHandler', securityHandlerChain)
    app.addHook('preHandler', rbacMiddleware)
    app.setErrorHandler(errorHandler)
    await systemJobsSchedule.init()
    await app.register(fileModule)
    await app.register(flagModule)
    await app.register(storeEntryModule)
    await app.register(flowModule)
    await app.register(pieceModule)
    await app.register(flowRunModule)
    await app.register(webhookModule)
    await app.register(appConnectionModule)
    await app.register(openapiModule)
    await app.register(triggerEventModule)
    await app.register(appEventRoutingModule)
    await app.register(stepFileModule)
    await app.register(userModule)
    await app.register(authenticationModule)
    await app.register(copilotModule)
    await app.register(platformModule)
    await app.register(formModule)
    await app.register(tagsModule)
    await pieceSyncService.setup()
    await app.register(flowWorkerModule)
    await app.register(platformUserModule)
    await app.register(issuesModule)
    await app.register(authnSsoSamlModule)
    await app.register(alertsModule)
<<<<<<< HEAD
=======
    await app.register(invitationModule)

>>>>>>> 8829b694
    await setupBullMQBoard(app)

    app.get(
        '/redirect',
        async (
            request: FastifyRequest<{ Querystring: { code: string } }>,
            reply,
        ) => {
            const params = {
                code: request.query.code,
            }
            if (!params.code) {
                return reply.send('The code is missing in url')
            }
            else {
                return reply
                    .type('text/html')
                    .send(
                        `<script>if(window.opener){window.opener.postMessage({ 'code': '${encodeURIComponent(
                            params.code,
                        )}' },'*')}</script> <html>Redirect succuesfully, this window should close now</html>`,
                    )
            }
        },
    )

    // SurveyMonkey
    app.addContentTypeParser(
        'application/vnd.surveymonkey.response.v1+json',
        { parseAs: 'string' },
        app.getDefaultJsonParser('ignore', 'ignore'),
    )
    await validateEnvPropsOnStartup()

    const edition = getEdition()
    logger.info(`Activepieces ${edition} Edition`)
    switch (edition) {
        case ApEdition.CLOUD:
            await app.register(appCredentialModule)
            await app.register(connectionKeyModule)
            await app.register(platformProjectModule)
            await app.register(projectMemberModule)
            await app.register(appSumoModule)
            await app.register(referralModule)
            await app.register(adminPieceModule)
            await app.register(customDomainModule)
            await app.register(signingKeyModule)
            await app.register(managedAuthnModule)
            await app.register(oauthAppModule)
            await app.register(platformPieceModule)
            await app.register(otpModule)
            await app.register(enterpriseLocalAuthnModule)
            await app.register(federatedAuthModule)
            await app.register(apiKeyModule)
            await app.register(platformFlowTemplateModule)
            await app.register(gitRepoModule)
            await app.register(auditEventModule)
            await app.register(usageTrackerModule)
            await app.register(adminPlatformPieceModule)
            await app.register(analyticsModule)
            await app.register(projectBillingModule)
            setPlatformOAuthService({
                service: platformOAuth2Service,
            })
            projectHooks.setHooks(projectEnterpriseHooks)
            eventsHooks.set(auditLogService)
            flowRunHooks.setHooks(platformRunHooks)
            pieceMetadataServiceHooks.set(enterprisePieceMetadataServiceHooks)
            flagHooks.set(enterpriseFlagsHooks)
            authenticationServiceHooks.set(cloudAuthenticationServiceHooks)
            domainHelper.set(platformDomainHelper)
            initializeSentry()
            break
        case ApEdition.ENTERPRISE:
            await app.register(customDomainModule)
            await app.register(platformProjectModule)
            await app.register(projectMemberModule)
            await app.register(signingKeyModule)
            await app.register(managedAuthnModule)
            await app.register(oauthAppModule)
            await app.register(platformPieceModule)
            await app.register(otpModule)
            await app.register(enterpriseLocalAuthnModule)
            await app.register(federatedAuthModule)
            await app.register(apiKeyModule)
            await app.register(platformFlowTemplateModule)
            await app.register(gitRepoModule)
            await app.register(auditEventModule)
            await app.register(usageTrackerModule)
            await app.register(trialTrackerModule)
            await app.register(analyticsModule)
            await app.register(licenseKeysModule)
            setPlatformOAuthService({
                service: platformOAuth2Service,
            })
            projectHooks.setHooks(projectEnterpriseHooks)
            eventsHooks.set(auditLogService)
            flowRunHooks.setHooks(platformRunHooks)
            authenticationServiceHooks.set(enterpriseAuthenticationServiceHooks)
            pieceMetadataServiceHooks.set(enterprisePieceMetadataServiceHooks)
            flagHooks.set(enterpriseFlagsHooks)
            domainHelper.set(platformDomainHelper)
            break
        case ApEdition.COMMUNITY:
            await app.register(projectModule)
            await app.register(communityPiecesModule)
            await app.register(communityFlowTemplateModule)
            await app.register(licenseKeysModule)
            break
    }

    app.addHook('onClose', async () => {
        await flowQueueConsumer.close()
        await systemJobsSchedule.close()
        await webhookResponseWatcher.shutdown()
    })

    return app
}


const validateEnvPropsOnStartup = async (): Promise<void> => {
    const queueMode = system.getOrThrow<QueueMode>(SystemProp.QUEUE_MODE)
    await encryptUtils.loadEncryptionKey(queueMode)
}

async function getAdapter() {
    const queue = system.getOrThrow<QueueMode>(SystemProp.QUEUE_MODE)
    switch (queue) {
        case QueueMode.MEMORY: {
            return undefined
        }
        case QueueMode.REDIS: {
            const sub = getRedisConnection().duplicate()
            const pub = getRedisConnection().duplicate()
            return createAdapter(pub, sub)
        }
    }
}<|MERGE_RESOLUTION|>--- conflicted
+++ resolved
@@ -260,11 +260,7 @@
     await app.register(issuesModule)
     await app.register(authnSsoSamlModule)
     await app.register(alertsModule)
-<<<<<<< HEAD
-=======
     await app.register(invitationModule)
-
->>>>>>> 8829b694
     await setupBullMQBoard(app)
 
     app.get(
