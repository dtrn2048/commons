import cors from '@fastify/cors'
import formBody from '@fastify/formbody'
import fastifyMultipart from '@fastify/multipart'
import swagger from '@fastify/swagger'
import { createAdapter } from '@socket.io/redis-adapter'
import dayjs from 'dayjs'
import fastify, { FastifyInstance, FastifyRequest, HTTPMethods } from 'fastify'
import fastifyFavicon from 'fastify-favicon'
import { fastifyRawBody } from 'fastify-raw-body'
import fastifySocketIO from 'fastify-socket.io'
import qs from 'qs'
import { Socket } from 'socket.io'
import { setPlatformOAuthService } from './app-connection/app-connection-service/oauth2'
import { appConnectionModule } from './app-connection/app-connection.module'
import { appEventRoutingModule } from './app-event-routing/app-event-routing.module'
import { authenticationServiceHooks } from './authentication/authentication-service/hooks'
import { authenticationModule } from './authentication/authentication.module'
import { accessTokenManager } from './authentication/lib/access-token-manager'
import { copilotModule } from './copilot/copilot.module'
import { rateLimitModule } from './core/security/rate-limit'
import { securityHandlerChain } from './core/security/security-handler-chain'
import { getRedisConnection } from './database/redis-connection'
import { alertsModule } from './ee/alerts/alerts-module'
import { analyticsModule } from './ee/analytics/analytics-module'
import { apiKeyModule } from './ee/api-keys/api-key-module'
import { platformOAuth2Service } from './ee/app-connections/platform-oauth2-service'
import { appCredentialModule } from './ee/app-credentials/app-credentials.module'
import { auditEventModule } from './ee/audit-logs/audit-event-module'
import { auditLogService } from './ee/audit-logs/audit-event-service'
import { cloudAuthenticationServiceHooks } from './ee/authentication/authentication-service/hooks/cloud-authentication-service-hooks'
import { enterpriseAuthenticationServiceHooks } from './ee/authentication/authentication-service/hooks/enterprise-authentication-service-hooks'
import { enterpriseLocalAuthnModule } from './ee/authentication/enterprise-local-authn/enterprise-local-authn-module'
import { federatedAuthModule } from './ee/authentication/federated-authn/federated-authn-module'
import { rbacMiddleware } from './ee/authentication/rbac/rbac-middleware'
import { authnSsoSamlModule } from './ee/authentication/saml-authn/authn-sso-saml-module'
import { appSumoModule } from './ee/billing/appsumo/appsumo.module'
import { projectBillingModule } from './ee/billing/project-billing/project-billing.module'
import { connectionKeyModule } from './ee/connection-keys/connection-key.module'
import { customDomainModule } from './ee/custom-domains/custom-domain.module'
import { enterpriseFlagsHooks } from './ee/flags/enterprise-flags.hooks'
import { platformRunHooks } from './ee/flow-run/cloud-flow-run-hooks'
import { platformFlowTemplateModule } from './ee/flow-template/platform-flow-template.module'
import { gitRepoModule } from './ee/git-repos/git-repo.module'
import { platformDomainHelper } from './ee/helper/platform-domain-helper'
import { issuesModule } from './ee/issues/issues-module'
import { licenseKeysModule } from './ee/license-keys/license-keys-module'
import { managedAuthnModule } from './ee/managed-authn/managed-authn-module'
import { oauthAppModule } from './ee/oauth-apps/oauth-app.module'
import { otpModule } from './ee/otp/otp-module'
import { adminPieceModule } from './ee/pieces/admin-piece-module'
import { enterprisePieceMetadataServiceHooks } from './ee/pieces/filters/enterprise-piece-metadata-service-hooks'
import { platformPieceModule } from './ee/pieces/platform-piece-module'
import { adminPlatformPieceModule } from './ee/platform/admin-platform.controller'
import { projectMemberModule } from './ee/project-members/project-member.module'
import { projectEnterpriseHooks } from './ee/projects/ee-project-hooks'
import { platformProjectModule } from './ee/projects/platform-project-module'
import { referralModule } from './ee/referrals/referral.module'
import { signingKeyModule } from './ee/signing-key/signing-key-module'
import { usageTrackerModule } from './ee/usage-tracker/usage-tracker-module'
import { fileModule } from './file/file.module'
import { flagModule } from './flags/flag.module'
import { flagHooks } from './flags/flags.hooks'
import { communityFlowTemplateModule } from './flow-templates/community-flow-template.module'
import { flowConsumer } from './flow-worker/consumer'
import { webhookResponseWatcher } from './flow-worker/helper/webhook-response-watcher'
import { workerModule } from './flow-worker/worker-module'
import { formModule } from './flows/flow/form/form.module'
import { flowRunHooks } from './flows/flow-run/flow-run-hooks'
import { flowRunModule } from './flows/flow-run/flow-run-module'
import { flowModule } from './flows/flow.module'
import { stepFileModule } from './flows/step-file/step-file.module'
import { triggerEventModule } from './flows/trigger-events/trigger-event.module'
import { eventsHooks } from './helper/application-events'
import { domainHelper } from './helper/domain-helper'
import { errorHandler } from './helper/error-handler'
import { jwtUtils } from './helper/jwt-utils'
import { openapiModule } from './helper/openapi/openapi.module'
import { systemJobsSchedule } from './helper/system-jobs'
import { pieceModule } from './pieces/base-piece-module'
import { communityPiecesModule } from './pieces/community-piece-module'
import { pieceMetadataServiceHooks } from './pieces/piece-metadata-service/hooks'
import { pieceSyncService } from './pieces/piece-sync-service'
import { platformModule } from './platform/platform.module'
import { projectHooks } from './project/project-hooks'
import { projectModule } from './project/project-module'
import { storeEntryModule } from './store-entry/store-entry.module'
import { tagsModule } from './tags/tags-module'
import { platformUserModule } from './user/platform/platform-user-module'
import { userModule } from './user/user.module'
import { invitationModule } from './user-invitations/user-invitation.module'
import { webhookModule } from './webhooks/webhook-module'
import { websocketService } from './websockets/websockets.service'
import {
    GitRepoWithoutSensitiveData,
    ProjectMember,
} from '@activepieces/ee-shared'
import { PieceMetadata } from '@activepieces/pieces-framework'
import { encryptUtils, initializeSentry, logger, QueueMode, rejectedPromiseHandler, system, SystemProp } from '@activepieces/server-shared'
import {
    ApEdition,
    apId,
    AppConnectionWithoutSensitiveData,
    Flow,
    FlowRun,
<<<<<<< HEAD
    PrincipalType,
=======
    isNil,
>>>>>>> e9c1e564
    ProjectWithLimits,
    spreadIfDefined,
    UserInvitation,
} from '@activepieces/shared'
import { flowWorker } from 'server-worker'

export const setupApp = async (): Promise<FastifyInstance> => {
    const app = fastify({
        logger,
        // Default 4MB, also set in nginx.conf
        pluginTimeout: 30000,
        bodyLimit: 4 * 1024 * 1024,
        genReqId: () => {
            return `req_${apId()}`
        },
        ajv: {
            customOptions: {
                removeAdditional: 'all',
                useDefaults: true,
                coerceTypes: 'array',
                formats: {},
            },
        },
    })

    await app.register(fastifyFavicon)

    await app.register(swagger, {
        hideUntagged: true,
        openapi: {
            servers: [
                {
                    url: 'https://cloud.activepieces.com/api',
                    description: 'Production Server',
                },
            ],
            components: {
                securitySchemes: {
                    apiKey: {
                        type: 'http',
                        description: 'Use your api key generated from the admin console',
                        scheme: 'bearer',
                    },
                },
                schemas: {
                    'user-invitation': UserInvitation,
                    'project-member': ProjectMember,
                    project: ProjectWithLimits,
                    flow: Flow,
                    'flow-run': FlowRun,
                    'app-connection': AppConnectionWithoutSensitiveData,
                    piece: PieceMetadata,
                    'git-repo': GitRepoWithoutSensitiveData,
                },
            },
            info: {
                title: 'Activepieces Documentation',
                version: '0.14.3',
            },
            externalDocs: {
                url: 'https://www.activepieces.com/docs',
                description: 'Find more info here',
            },
        },
    })

    await app.register(cors, {
        origin: '*',
        exposedHeaders: ['*'],
        methods: ['*'],
    })

    await app.register(fastifyMultipart, {
        attachFieldsToBody: 'keyValues',
        // eslint-disable-next-line @typescript-eslint/no-explicit-any
        async onFile(part: any) {
            const buffer = await part.toBuffer()
            part.value = buffer
        },
    })

    await app.register(fastifyRawBody, {
        field: 'rawBody',
        global: false,
        encoding: 'utf8',
        runFirst: true,
        routes: [],
    })

    await app.register(formBody, { parser: (str) => qs.parse(str) })
    await app.register(rateLimitModule)

    await app.register(fastifySocketIO, {
        cors: {
            origin: '*',
        },
        ...spreadIfDefined('adapter', await getAdapter()),
        transports: ['websocket'],
    })

    app.io.use((socket: Socket, next: (err?: Error) => void) => {
        accessTokenManager
            .extractPrincipal(socket.handshake.auth.token)
            .then(() => {
                next()
            })
            .catch(() => {
                next(new Error('Authentication error'))
            })
    })

    app.io.on('connection', (socket: Socket) => {
        rejectedPromiseHandler(websocketService.init(socket))
    })

    app.addHook('onRequest', async (request, reply) => {
        const route = app.hasRoute({
            method: request.method as HTTPMethods,
            url: request.url,
        })
        if (!route) {
            return reply.code(404).send({
                statusCode: 404,
                error: 'Not Found',
                message: 'Route not found',
            })
        }
    })

    app.addHook('preHandler', securityHandlerChain)
    app.addHook('preHandler', rbacMiddleware)
    app.setErrorHandler(errorHandler)
    await systemJobsSchedule.init()
    await app.register(fileModule)
    await app.register(flagModule)
    await app.register(storeEntryModule)
    await app.register(flowModule)
    await app.register(pieceModule)
    await app.register(flowRunModule)
    await app.register(webhookModule)
    await app.register(appConnectionModule)
    await app.register(openapiModule)
    await app.register(triggerEventModule)
    await app.register(appEventRoutingModule)
    await app.register(stepFileModule)
    await app.register(userModule)
    await app.register(authenticationModule)
    await app.register(copilotModule)
    await app.register(platformModule)
    await app.register(formModule)
    await app.register(tagsModule)
    await pieceSyncService.setup()

    const workerToken = await generateWorkerToken()
    await app.register(workerModule(workerToken))
    await app.register(platformUserModule)
    await app.register(issuesModule)
    await app.register(authnSsoSamlModule)
    await app.register(alertsModule)
    await app.register(invitationModule)

    app.get(
        '/redirect',
        async (
            request: FastifyRequest<{ Querystring: { code: string } }>,
            reply,
        ) => {
            const params = {
                code: request.query.code,
            }
            if (!params.code) {
                return reply.send('The code is missing in url')
            }
            else {
                return reply
                    .type('text/html')
                    .send(
                        `<script>if(window.opener){window.opener.postMessage({ 'code': '${encodeURIComponent(
                            params.code,
                        )}' },'*')}</script> <html>Redirect succuesfully, this window should close now</html>`,
                    )
            }
        },
    )

    // SurveyMonkey
    app.addContentTypeParser(
        'application/vnd.surveymonkey.response.v1+json',
        { parseAs: 'string' },
        app.getDefaultJsonParser('ignore', 'ignore'),
    )
    await validateEnvPropsOnStartup()

    const edition = system.getEdition()
    logger.info(`Activepieces ${edition} Edition`)
    switch (edition) {
        case ApEdition.CLOUD:
            await app.register(appCredentialModule)
            await app.register(connectionKeyModule)
            await app.register(platformProjectModule)
            await app.register(projectMemberModule)
            await app.register(appSumoModule)
            await app.register(referralModule)
            await app.register(adminPieceModule)
            await app.register(customDomainModule)
            await app.register(signingKeyModule)
            await app.register(managedAuthnModule)
            await app.register(oauthAppModule)
            await app.register(platformPieceModule)
            await app.register(otpModule)
            await app.register(enterpriseLocalAuthnModule)
            await app.register(federatedAuthModule)
            await app.register(apiKeyModule)
            await app.register(platformFlowTemplateModule)
            await app.register(gitRepoModule)
            await app.register(auditEventModule)
            await app.register(usageTrackerModule)
            await app.register(adminPlatformPieceModule)
            await app.register(analyticsModule)
            await app.register(projectBillingModule)
            setPlatformOAuthService({
                service: platformOAuth2Service,
            })
            projectHooks.setHooks(projectEnterpriseHooks)
            eventsHooks.set(auditLogService)
            flowRunHooks.setHooks(platformRunHooks)
            pieceMetadataServiceHooks.set(enterprisePieceMetadataServiceHooks)
            flagHooks.set(enterpriseFlagsHooks)
            authenticationServiceHooks.set(cloudAuthenticationServiceHooks)
            domainHelper.set(platformDomainHelper)
            initializeSentry()
            break
        case ApEdition.ENTERPRISE:
            await app.register(customDomainModule)
            await app.register(platformProjectModule)
            await app.register(projectMemberModule)
            await app.register(signingKeyModule)
            await app.register(managedAuthnModule)
            await app.register(oauthAppModule)
            await app.register(platformPieceModule)
            await app.register(otpModule)
            await app.register(enterpriseLocalAuthnModule)
            await app.register(federatedAuthModule)
            await app.register(apiKeyModule)
            await app.register(platformFlowTemplateModule)
            await app.register(gitRepoModule)
            await app.register(auditEventModule)
            await app.register(usageTrackerModule)
            await app.register(analyticsModule)
            await app.register(licenseKeysModule)
            setPlatformOAuthService({
                service: platformOAuth2Service,
            })
            projectHooks.setHooks(projectEnterpriseHooks)
            eventsHooks.set(auditLogService)
            flowRunHooks.setHooks(platformRunHooks)
            authenticationServiceHooks.set(enterpriseAuthenticationServiceHooks)
            pieceMetadataServiceHooks.set(enterprisePieceMetadataServiceHooks)
            flagHooks.set(enterpriseFlagsHooks)
            domainHelper.set(platformDomainHelper)
            break
        case ApEdition.COMMUNITY:
            await app.register(projectModule)
            await app.register(communityPiecesModule)
            await app.register(communityFlowTemplateModule)
            await app.register(licenseKeysModule)
            break
    }

    app.addHook('onClose', async () => {
        await flowWorker.close()
        await flowConsumer.close()
        await systemJobsSchedule.close()
        await webhookResponseWatcher.shutdown()
    })

    return app
}


const validateEnvPropsOnStartup = async (): Promise<void> => {
    const queueMode = system.getOrThrow<QueueMode>(SystemProp.QUEUE_MODE)
    await encryptUtils.loadEncryptionKey(queueMode)

    const jwtSecret = await jwtUtils.getJwtSecret()
    if (isNil(jwtSecret)) {
        throw new Error(JSON.stringify({
            message: 'AP_JWT_SECRET is undefined, please define it in the environment variables',
        }))
    }
}

async function getAdapter() {
    const queue = system.getOrThrow<QueueMode>(SystemProp.QUEUE_MODE)
    switch (queue) {
        case QueueMode.MEMORY: {
            return undefined
        }
        case QueueMode.REDIS: {
            const sub = getRedisConnection().duplicate()
            const pub = getRedisConnection().duplicate()
            return createAdapter(pub, sub)
        }
    }
}

async function generateWorkerToken() {
    return accessTokenManager.generateToken({
        id: apId(),
        type: PrincipalType.WORKER,
        projectId: apId(),
        platform: {
            id: apId(),
        },
    }, dayjs.duration(10, 'year').asSeconds())
}<|MERGE_RESOLUTION|>--- conflicted
+++ resolved
@@ -102,11 +102,8 @@
     AppConnectionWithoutSensitiveData,
     Flow,
     FlowRun,
-<<<<<<< HEAD
+    isNil,
     PrincipalType,
-=======
-    isNil,
->>>>>>> e9c1e564
     ProjectWithLimits,
     spreadIfDefined,
     UserInvitation,
