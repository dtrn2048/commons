<<<<<<< HEAD
import { logger } from '@activepieces/server-shared'
import { isNil, ActivepiecesError, ErrorCode } from '@activepieces/shared'
import { generateObject } from 'ai'
=======
import { exceptionHandler } from '@activepieces/server-shared'
import { isNil } from '@activepieces/shared'
import { createOpenAI } from '@ai-sdk/openai'
import { generateObject } from 'ai'
import { z } from 'zod'
import { system } from '../../../helper/system/system'
import { AppSystemProp } from '../../../helper/system/system-prop'
>>>>>>> 6c283371
import { selectIcon } from './icon-agent'
import { modelService } from '../../services/model.service'
import { CodeAgentResponse, Message, codeGenerationSchema, defaultResponse } from './types'
import { getCodeGenerationPrompt } from './prompts/code-generation.prompt'

const log = system.globalLogger()

export async function generateCode(
    requirement: string,
    projectId: string,
    platformId: string,
    conversationHistory: Message[] = [],
): Promise<CodeAgentResponse> {
    try {
<<<<<<< HEAD
        const model = await modelService.getModel(platformId)
        const lastCodeResponse = conversationHistory.reverse().find((msg) => 
            msg.role === 'assistant' && msg.content.includes('export const code ='),
        )
=======
        const model = getModel()
        if (!model) {
            return defaultResponse
        }

        log.debug({
            requirement,
            contextMessages: conversationHistory.length,
        }, '[generateCode] Processing code generation request')

        const lastCodeResponse = conversationHistory
            .reverse()
            .find(msg => 
                msg.role === 'assistant' && 
                msg.content.includes('export const code ='),
            )

        const systemPrompt = `
        You are a TypeScript code generation expert for automation flows.
        You are generating code for a single step in an automation flow, NOT a backend service.
        
        CONVERSATION HISTORY:
        ${conversationHistory.map(msg => `${msg.role.toUpperCase()}: ${msg.content}`).join('\n')}
        
        ${lastCodeResponse ? `PREVIOUS CODE TO ENHANCE (unless user requests something completely different):
        ${lastCodeResponse.content}
        ` : ''}

        FLOW CONTEXT:
        - This code will run as one step in a larger flow
        - Previous steps provide inputs
        - Next steps will use the outputs
        - Authentication is handled by flow connections
        - Each step should do ONE thing well
        - Keep it simple and focused

        CRITICAL REQUIREMENTS:
        1. Function Requirements:
           - MUST start with 'export const code ='
           - MUST be an async function
           - MUST have proper input parameters
           - MUST return a value for next steps
           - Keep it simple - this is one step in a flow!
           - Focus on a single operation

        2. HTTP Requests:
           - Use native fetch API
           - NO external HTTP libraries needed
           - Simple error handling for responses
           - Always check response.ok

        3. Input Parameters:
           - Inputs come from previous steps or flow connections
           - Expect tokens/credentials from flow connections
           - NO OAuth flows or token generation
           - NO client IDs or secrets
           - NO redirect URLs
           - NO environment variables
           - If the intended input is not a single string value like "Hello" put it inside {{  }}, like {{ 500 }} or {{ [1,2,3,4] }} or {{ ["apple", "banana", "orange"] }}  or {{ {"key": "value"} }} or {{ [{"key": "value1"}, {"key": "value2"} ] }} 
           
        4. Flow Integration:
           - Return data that next steps can use
           - Keep processing focused on one task
           - Don't try to handle multiple operations
           - Let the flow orchestrate complex processes

        5. Title:
           - Title should be 2-4 words, action-oriented
           - Examples: "Send Email", "Query Database", "Transform JSON"

        Perfect Example (Gmail API Usage):
        {
            "code": "export const code = async (inputs: { accessToken: string }) => {\\n  try {\\n    const auth = new google.auth.OAuth2();\\n    auth.setCredentials({ access_token: inputs.accessToken });\\n\\n    const gmail = google.gmail({ version: 'v1', auth });\\n    const response = await gmail.users.messages.list({\\n      userId: 'me',\\n      maxResults: 10\\n    });\\n\\n    return { messages: response.data.messages || [] };\\n  } catch (error) {\\n    throw new Error(\`Gmail API error: \${error.message}\`);\\n  }\\n}",
            "inputs": [
                {
                    "name": "accessToken",
                    "description": "Gmail API access token",
                    "suggestedValue": "Your Gmail API access token"
                }
            ],
            "title": "List Gmail Messages"
        }

        IMPORTANT REMINDERS:
        - This is ONE STEP in a flow
        - Previous steps provide inputs
        - Next steps use outputs
        - Keep it focused on one operation
        - Let the flow handle complex workflows
        - Authentication comes from flow connections
        - Return useful data for next steps
        - If the user requests enhancements, modify the previous code unless they explicitly ask for something different`
>>>>>>> 6c283371

        const systemPrompt = getCodeGenerationPrompt(conversationHistory, lastCodeResponse)
        const llmResponse = await generateObject({
            model,
            system: systemPrompt,
            schema: codeGenerationSchema,
            prompt: `Generate TypeScript code for this automation flow requirement: ${requirement}`,
            temperature: 0,
        })

<<<<<<< HEAD
=======
        log.debug({
            requirement,
            conversationHistory,
            previousCode: lastCodeResponse?.content,
            generatedCode: llmResponse?.object?.code,
        }, '[generateCode] Code generation response')


>>>>>>> 6c283371
        if (isNil(llmResponse?.object)) {
            logger.warn({ platformId, requirement }, '[generateCode] No response from AI model')
            throw new Error('Failed to generate code: No response from AI model')
        }

        const resultInputs = llmResponse.object.inputs?.reduce((acc, input) => {
            acc[input.name] = input.suggestedValue ?? ''
            return acc
        }, {} as Record<string, string>) ?? {}

        const icon = await selectIcon(requirement, conversationHistory)

        return {
            code: llmResponse.object.code,
            inputs: resultInputs,
            icon: icon ?? undefined,
            title: llmResponse.object.title ?? defaultResponse.title,
        }
    }
    catch (error) {
<<<<<<< HEAD
        logger.error({ error, requirement, platformId }, '[generateCode] Failed to generate code')
        if (error instanceof ActivepiecesError && error.message === ErrorCode.COPILOT_FAILED) {
            throw error
        }
        throw new Error(error instanceof Error ? error.message : 'Failed to generate code')
=======
        exceptionHandler.handle(error, system.globalLogger())
        return defaultResponse
>>>>>>> 6c283371
    }
}<|MERGE_RESOLUTION|>--- conflicted
+++ resolved
@@ -1,20 +1,10 @@
-<<<<<<< HEAD
-import { logger } from '@activepieces/server-shared'
 import { isNil, ActivepiecesError, ErrorCode } from '@activepieces/shared'
 import { generateObject } from 'ai'
-=======
-import { exceptionHandler } from '@activepieces/server-shared'
-import { isNil } from '@activepieces/shared'
-import { createOpenAI } from '@ai-sdk/openai'
-import { generateObject } from 'ai'
-import { z } from 'zod'
-import { system } from '../../../helper/system/system'
-import { AppSystemProp } from '../../../helper/system/system-prop'
->>>>>>> 6c283371
 import { selectIcon } from './icon-agent'
 import { modelService } from '../../services/model.service'
 import { CodeAgentResponse, Message, codeGenerationSchema, defaultResponse } from './types'
 import { getCodeGenerationPrompt } from './prompts/code-generation.prompt'
+import { system } from '../../../helper/system/system'
 
 const log = system.globalLogger()
 
@@ -25,105 +15,10 @@
     conversationHistory: Message[] = [],
 ): Promise<CodeAgentResponse> {
     try {
-<<<<<<< HEAD
         const model = await modelService.getModel(platformId)
         const lastCodeResponse = conversationHistory.reverse().find((msg) => 
             msg.role === 'assistant' && msg.content.includes('export const code ='),
         )
-=======
-        const model = getModel()
-        if (!model) {
-            return defaultResponse
-        }
-
-        log.debug({
-            requirement,
-            contextMessages: conversationHistory.length,
-        }, '[generateCode] Processing code generation request')
-
-        const lastCodeResponse = conversationHistory
-            .reverse()
-            .find(msg => 
-                msg.role === 'assistant' && 
-                msg.content.includes('export const code ='),
-            )
-
-        const systemPrompt = `
-        You are a TypeScript code generation expert for automation flows.
-        You are generating code for a single step in an automation flow, NOT a backend service.
-        
-        CONVERSATION HISTORY:
-        ${conversationHistory.map(msg => `${msg.role.toUpperCase()}: ${msg.content}`).join('\n')}
-        
-        ${lastCodeResponse ? `PREVIOUS CODE TO ENHANCE (unless user requests something completely different):
-        ${lastCodeResponse.content}
-        ` : ''}
-
-        FLOW CONTEXT:
-        - This code will run as one step in a larger flow
-        - Previous steps provide inputs
-        - Next steps will use the outputs
-        - Authentication is handled by flow connections
-        - Each step should do ONE thing well
-        - Keep it simple and focused
-
-        CRITICAL REQUIREMENTS:
-        1. Function Requirements:
-           - MUST start with 'export const code ='
-           - MUST be an async function
-           - MUST have proper input parameters
-           - MUST return a value for next steps
-           - Keep it simple - this is one step in a flow!
-           - Focus on a single operation
-
-        2. HTTP Requests:
-           - Use native fetch API
-           - NO external HTTP libraries needed
-           - Simple error handling for responses
-           - Always check response.ok
-
-        3. Input Parameters:
-           - Inputs come from previous steps or flow connections
-           - Expect tokens/credentials from flow connections
-           - NO OAuth flows or token generation
-           - NO client IDs or secrets
-           - NO redirect URLs
-           - NO environment variables
-           - If the intended input is not a single string value like "Hello" put it inside {{  }}, like {{ 500 }} or {{ [1,2,3,4] }} or {{ ["apple", "banana", "orange"] }}  or {{ {"key": "value"} }} or {{ [{"key": "value1"}, {"key": "value2"} ] }} 
-           
-        4. Flow Integration:
-           - Return data that next steps can use
-           - Keep processing focused on one task
-           - Don't try to handle multiple operations
-           - Let the flow orchestrate complex processes
-
-        5. Title:
-           - Title should be 2-4 words, action-oriented
-           - Examples: "Send Email", "Query Database", "Transform JSON"
-
-        Perfect Example (Gmail API Usage):
-        {
-            "code": "export const code = async (inputs: { accessToken: string }) => {\\n  try {\\n    const auth = new google.auth.OAuth2();\\n    auth.setCredentials({ access_token: inputs.accessToken });\\n\\n    const gmail = google.gmail({ version: 'v1', auth });\\n    const response = await gmail.users.messages.list({\\n      userId: 'me',\\n      maxResults: 10\\n    });\\n\\n    return { messages: response.data.messages || [] };\\n  } catch (error) {\\n    throw new Error(\`Gmail API error: \${error.message}\`);\\n  }\\n}",
-            "inputs": [
-                {
-                    "name": "accessToken",
-                    "description": "Gmail API access token",
-                    "suggestedValue": "Your Gmail API access token"
-                }
-            ],
-            "title": "List Gmail Messages"
-        }
-
-        IMPORTANT REMINDERS:
-        - This is ONE STEP in a flow
-        - Previous steps provide inputs
-        - Next steps use outputs
-        - Keep it focused on one operation
-        - Let the flow handle complex workflows
-        - Authentication comes from flow connections
-        - Return useful data for next steps
-        - If the user requests enhancements, modify the previous code unless they explicitly ask for something different`
->>>>>>> 6c283371
 
         const systemPrompt = getCodeGenerationPrompt(conversationHistory, lastCodeResponse)
         const llmResponse = await generateObject({
@@ -134,19 +29,8 @@
             temperature: 0,
         })
 
-<<<<<<< HEAD
-=======
-        log.debug({
-            requirement,
-            conversationHistory,
-            previousCode: lastCodeResponse?.content,
-            generatedCode: llmResponse?.object?.code,
-        }, '[generateCode] Code generation response')
-
-
->>>>>>> 6c283371
         if (isNil(llmResponse?.object)) {
-            logger.warn({ platformId, requirement }, '[generateCode] No response from AI model')
+            log.warn({ platformId, requirement }, '[generateCode] No response from AI model')
             throw new Error('Failed to generate code: No response from AI model')
         }
 
@@ -165,15 +49,10 @@
         }
     }
     catch (error) {
-<<<<<<< HEAD
-        logger.error({ error, requirement, platformId }, '[generateCode] Failed to generate code')
+        log.error({ error, requirement, platformId }, '[generateCode] Failed to generate code')
         if (error instanceof ActivepiecesError && error.message === ErrorCode.COPILOT_FAILED) {
             throw error
         }
         throw new Error(error instanceof Error ? error.message : 'Failed to generate code')
-=======
-        exceptionHandler.handle(error, system.globalLogger())
-        return defaultResponse
->>>>>>> 6c283371
     }
 }