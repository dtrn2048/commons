--- conflicted
+++ resolved
@@ -1,8 +1,4 @@
-<<<<<<< HEAD
-import { acquireMemoryLock, ApLock, AppSystemProp, exceptionHandler, QueueMode, system } from '@activepieces/server-shared'
-=======
-import { ApLock, exceptionHandler, memoryLock, QueueMode, system, SystemProp } from '@activepieces/server-shared'
->>>>>>> 0f39aefe
+import { ApLock, AppSystemProp, exceptionHandler, memoryLock, QueueMode, system } from '@activepieces/server-shared'
 import { Redis } from 'ioredis'
 import RedLock from 'redlock'
 import { createRedisClient } from '../database/redis-connection'
