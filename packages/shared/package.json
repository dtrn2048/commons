--- conflicted
+++ resolved
@@ -1,9 +1,5 @@
 {
   "name": "@activepieces/shared",
-<<<<<<< HEAD
-  "version": "0.10.133",
-=======
   "version": "0.10.134",
->>>>>>> 4cd6da06
   "type": "commonjs"
 }