--- conflicted
+++ resolved
@@ -1,9 +1,5 @@
 {
   "name": "@activepieces/shared",
-<<<<<<< HEAD
-  "version": "0.10.49",
-=======
   "version": "0.10.50",
->>>>>>> 134defac
   "type": "commonjs"
 }