--- conflicted
+++ resolved
@@ -8,6 +8,7 @@
 
 export enum FlowOperationType {
     CHANGE_FOLDER = "CHANGE_FOLDER",
+    IMPORT_FLOW = 'IMPORT_FLOW',
     CHANGE_NAME = "CHANGE_NAME",
     GENERATE_FLOW = "GENERATE_FLOW",
     UPDATE_TRIGGER = "UPDATE_TRIGGER",
@@ -71,13 +72,12 @@
 
 export const FlowOperationRequest = Type.Union([
     Type.Object({
-<<<<<<< HEAD
         type: Type.Literal(FlowOperationType.GENERATE_FLOW),
         request: GenerateFlowRequest
-=======
+    }),
+    Type.Object({
         type: Type.Literal(FlowOperationType.IMPORT_FLOW),
         request: ImportFlowRequest
->>>>>>> 31c0c671
     }),
     Type.Object({
         type: Type.Literal(FlowOperationType.CHANGE_NAME),
