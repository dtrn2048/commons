--- conflicted
+++ resolved
@@ -25,11 +25,6 @@
 import { Trigger, TriggerType } from './triggers/trigger'
 
 type Step = Action | Trigger
-
-<<<<<<< HEAD
-=======
-
->>>>>>> 03d956f6
 
 type GetStepFromSubFlow = {
     subFlowStartStep: Step
