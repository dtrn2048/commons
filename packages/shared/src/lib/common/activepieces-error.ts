import { FileId } from '../file'
import { FlowRunId } from '../flow-run/flow-run'
import { FlowId } from '../flows/flow'
import { FlowVersionId } from '../flows/flow-version'
import { ProjectId } from '../project'
import { ProjectRole } from '../project-role/project-role'
import { UserId } from '../user'
import { ApId } from './id-generator'
import { Permission } from './security'

export class ActivepiecesError extends Error {
    constructor(public error: ApErrorParams, message?: string) {
        super(error.code + (message ? `: ${message}` : ''))
    }
}

export type ApErrorParams =
    | AuthenticationParams
    | AuthorizationErrorParams
    | ConfigNotFoundErrorParams
    | EmailIsNotVerifiedErrorParams
    | EngineOperationFailureParams
    | EntityNotFoundErrorParams
    | ExecutionTimeoutErrorParams
    | ExistingUserErrorParams
    | FileNotFoundErrorParams
    | FlowFormNotFoundError
    | FlowNotFoundErrorParams
    | FlowIsLockedErrorParams
    | FlowOperationErrorParams
    | FlowRunNotFoundErrorParams
    | InvalidApiKeyParams
    | InvalidAppConnectionParams
    | InvalidBearerTokenParams
    | InvalidClaimParams
    | InvalidCloudClaimParams
    | InvalidCredentialsErrorParams
    | InvalidJwtTokenErrorParams
    | InvalidOtpParams
    | InvalidSAMLResponseParams
    | InvitationOnlySignUpParams
    | JobRemovalFailureErrorParams
    | OpenAiFailedErrorParams
    | PauseMetadataMissingErrorParams
    | PermissionDeniedErrorParams
    | PieceNotFoundErrorParams
    | PieceTriggerNotFoundErrorParams
    | QuotaExceededParams
    | FeatureDisabledErrorParams
    | SignUpDisabledParams
    | StepNotFoundErrorParams
    | SystemInvalidErrorParams
    | SystemPropNotDefinedErrorParams
    | TestTriggerFailedErrorParams
    | TriggerDisableErrorParams
    | TriggerEnableErrorParams
    | TriggerFailedErrorParams
    | ValidationErrorParams
    | InvitationOnlySignUpParams
    | UserIsInActiveErrorParams
    | DomainIsNotAllowedErrorParams
    | EmailAuthIsDisabledParams
    | ExistingAlertChannelErrorParams
    | EmailAlreadyHasActivationKey
    | ProviderProxyConfigNotFoundParams
    | AITokenLimitExceededParams
    | SessionExpiredParams
    | InvalidLicenseKeyParams
    | NoChatResponseParams
    | InvalidSmtpCredentialsErrorParams
    | InvalidGitCredentialsParams
<<<<<<< HEAD
    | CopilotFailedErrorParams
=======
    | ProjectExternalIdAlreadyExistsParams
>>>>>>> 6c283371
export type BaseErrorParams<T, V> = {
    code: T
    params: V
}

export type InvitationOnlySignUpParams = BaseErrorParams<
ErrorCode.INVITATION_ONLY_SIGN_UP,
{
    message?: string
}
>

export type InvalidClaimParams = BaseErrorParams<ErrorCode.INVALID_CLAIM, { redirectUrl: string, tokenUrl: string, clientId: string }>
export type InvalidCloudClaimParams = BaseErrorParams<ErrorCode.INVALID_CLOUD_CLAIM, { pieceName: string }>

export type InvalidBearerTokenParams = BaseErrorParams<ErrorCode.INVALID_BEARER_TOKEN, {
    message?: string
}>

export type SessionExpiredParams = BaseErrorParams<ErrorCode.SESSION_EXPIRED, {
    message?: string
}>

export type NoChatResponseParams = BaseErrorParams<ErrorCode.NO_CHAT_RESPONSE, Record<string, never>>

export type FileNotFoundErrorParams = BaseErrorParams<ErrorCode.FILE_NOT_FOUND, { id: FileId }>

export type EmailAuthIsDisabledParams = BaseErrorParams<ErrorCode.EMAIL_AUTH_DISABLED, Record<string, never>>

export type AuthorizationErrorParams = BaseErrorParams<
ErrorCode.AUTHORIZATION,
Record<string, string> &
{
    message?: string
}
>

export type AITokenLimitExceededParams = BaseErrorParams<ErrorCode.AI_TOKEN_LIMIT_EXCEEDED, {
    usage: number
    limit: number
}> 

export type PermissionDeniedErrorParams = BaseErrorParams<
ErrorCode.PERMISSION_DENIED,
{
    userId: UserId
    projectId: ProjectId
    projectRole: ProjectRole | null
    permission: Permission | undefined
}
>

export type SystemInvalidErrorParams = BaseErrorParams<
ErrorCode.SYSTEM_PROP_INVALID,
{
    prop: string
}
>

export type FlowNotFoundErrorParams = BaseErrorParams<
ErrorCode.FLOW_NOT_FOUND,
{
    id: FlowId
}
>

export type FlowRunNotFoundErrorParams = BaseErrorParams<
ErrorCode.FLOW_RUN_NOT_FOUND,
{
    id: FlowRunId
}
>

export type InvalidCredentialsErrorParams = BaseErrorParams<
ErrorCode.INVALID_CREDENTIALS,
null
>

export type DomainIsNotAllowedErrorParams = BaseErrorParams<
ErrorCode.DOMAIN_NOT_ALLOWED,
{
    domain: string
}
>

export type EmailIsNotVerifiedErrorParams = BaseErrorParams<
ErrorCode.EMAIL_IS_NOT_VERIFIED,
{
    email: string
}
>

export type UserIsInActiveErrorParams = BaseErrorParams<
ErrorCode.USER_IS_INACTIVE,
{
    email: string
}
>

export type ExistingUserErrorParams = BaseErrorParams<
ErrorCode.EXISTING_USER,
{
    email: string
    platformId: string | null
}
>

export type StepNotFoundErrorParams = BaseErrorParams<
ErrorCode.STEP_NOT_FOUND,
{
    pieceName?: string
    pieceVersion?: string
    stepName: string
}
>

export type PieceNotFoundErrorParams = BaseErrorParams<
ErrorCode.PIECE_NOT_FOUND,
{
    pieceName: string
    pieceVersion: string | undefined
    message: string
}
>

export type PieceTriggerNotFoundErrorParams = BaseErrorParams<
ErrorCode.PIECE_TRIGGER_NOT_FOUND,
{
    pieceName: string
    pieceVersion: string
    triggerName: string | undefined
}
>

export type TriggerFailedErrorParams = BaseErrorParams<
ErrorCode.TRIGGER_FAILED,
{
    pieceName: string
    pieceVersion: string
    triggerName: string
    error: string | undefined
}
>


export type ConfigNotFoundErrorParams = BaseErrorParams<
ErrorCode.CONFIG_NOT_FOUND,
{
    pieceName: string
    pieceVersion: string
    stepName: string
    configName: string
}
>

export type JobRemovalFailureErrorParams = BaseErrorParams<
ErrorCode.JOB_REMOVAL_FAILURE,
{
    flowVersionId: ApId
}
>

export type SystemPropNotDefinedErrorParams = BaseErrorParams<
ErrorCode.SYSTEM_PROP_NOT_DEFINED,
{
    prop: string
}
>

export type OpenAiFailedErrorParams = BaseErrorParams<
ErrorCode.OPEN_AI_FAILED,
Record<string, never>
>

export type FlowOperationErrorParams = BaseErrorParams<
ErrorCode.FLOW_OPERATION_INVALID,
{
    message: string
}
>

export type FlowFormNotFoundError = BaseErrorParams<
ErrorCode.FLOW_FORM_NOT_FOUND,
{
    flowId: FlowVersionId
    message: string
}>

export type FlowIsLockedErrorParams = BaseErrorParams<
ErrorCode.FLOW_IN_USE,
{
    flowVersionId: FlowVersionId
    message: string
}>

export type InvalidJwtTokenErrorParams = BaseErrorParams<
ErrorCode.INVALID_OR_EXPIRED_JWT_TOKEN,
{
    token: string
}
>

export type TestTriggerFailedErrorParams = BaseErrorParams<
ErrorCode.TEST_TRIGGER_FAILED,
{
    message: string
}
>

export type EntityNotFoundErrorParams = BaseErrorParams<
ErrorCode.ENTITY_NOT_FOUND,
{
    message?: string
    entityType?: string
    entityId?: string
}
>

export type ExecutionTimeoutErrorParams = BaseErrorParams<
ErrorCode.EXECUTION_TIMEOUT,
Record<string, never>
>

export type ValidationErrorParams = BaseErrorParams<
ErrorCode.VALIDATION,
{
    message: string
}
>

export type TriggerEnableErrorParams = BaseErrorParams<
ErrorCode.TRIGGER_ENABLE,
{
    flowVersionId?: FlowVersionId
}
>

export type TriggerDisableErrorParams = BaseErrorParams<
ErrorCode.TRIGGER_DISABLE,
{
    flowVersionId?: FlowVersionId
}
>

export type PauseMetadataMissingErrorParams = BaseErrorParams<
ErrorCode.PAUSE_METADATA_MISSING,
Record<string, never>
>

export type InvalidApiKeyParams = BaseErrorParams<
ErrorCode.INVALID_API_KEY,
Record<string, never>
>

export type EngineOperationFailureParams = BaseErrorParams<
ErrorCode.ENGINE_OPERATION_FAILURE,
{
    message: string
    context?: unknown
}
>

export type InvalidAppConnectionParams = BaseErrorParams<
ErrorCode.INVALID_APP_CONNECTION,
{
    error: string
}
>

export type QuotaExceededParams = BaseErrorParams<
ErrorCode.QUOTA_EXCEEDED,
{
    metric: 'tasks' | 'team-members' | 'ai-tokens'
    quota?: number
}
>

export type ProviderProxyConfigNotFoundParams = BaseErrorParams<
ErrorCode.PROVIDER_PROXY_CONFIG_NOT_FOUND_FOR_PROVIDER,
{
    provider: string
}>

export type FeatureDisabledErrorParams = BaseErrorParams<
ErrorCode.FEATURE_DISABLED,
{
    message: string
}>

export type SignUpDisabledParams = BaseErrorParams<
ErrorCode.SIGN_UP_DISABLED,
Record<string, never>
>

export type AuthenticationParams = BaseErrorParams<
ErrorCode.AUTHENTICATION,
{
    message: string
}
>

export type InvalidSAMLResponseParams = BaseErrorParams<
ErrorCode.INVALID_SAML_RESPONSE,
{
    message: string
}
>

export type ExistingAlertChannelErrorParams = BaseErrorParams<
ErrorCode.EXISTING_ALERT_CHANNEL,
{
    email: string
}
>

export type InvalidOtpParams = BaseErrorParams<ErrorCode.INVALID_OTP, Record<string, never>>

export type InvalidLicenseKeyParams = BaseErrorParams<ErrorCode.INVALID_LICENSE_KEY, {
    key: string
}>  

export type EmailAlreadyHasActivationKey = BaseErrorParams<ErrorCode.EMAIL_ALREADY_HAS_ACTIVATION_KEY, {
    email: string
}>

export type InvalidSmtpCredentialsErrorParams = BaseErrorParams<ErrorCode.INVALID_SMTP_CREDENTIALS, {
    message: string
}>  

export type InvalidGitCredentialsParams = BaseErrorParams<ErrorCode.INVALID_GIT_CREDENTIALS, {
    message: string
}>

<<<<<<< HEAD
export type CopilotFailedErrorParams = BaseErrorParams<ErrorCode.COPILOT_FAILED, {
    message: string
=======
export type ProjectExternalIdAlreadyExistsParams = BaseErrorParams<ErrorCode.PROJECT_EXTERNAL_ID_ALREADY_EXISTS, {
    externalId: string
>>>>>>> 6c283371
}>

export enum ErrorCode {
    NO_CHAT_RESPONSE = 'NO_CHAT_RESPONSE',
    AUTHENTICATION = 'AUTHENTICATION',
    AUTHORIZATION = 'AUTHORIZATION',
    PROVIDER_PROXY_CONFIG_NOT_FOUND_FOR_PROVIDER = 'PROVIDER_PROXY_CONFIG_NOT_FOUND_FOR_PROVIDER',
    CONFIG_NOT_FOUND = 'CONFIG_NOT_FOUND',
    DOMAIN_NOT_ALLOWED = 'DOMAIN_NOT_ALLOWED',
    EMAIL_IS_NOT_VERIFIED = 'EMAIL_IS_NOT_VERIFIED',
    ENGINE_OPERATION_FAILURE = 'ENGINE_OPERATION_FAILURE',
    ENTITY_NOT_FOUND = 'ENTITY_NOT_FOUND',
    EXECUTION_TIMEOUT = 'EXECUTION_TIMEOUT',
    EMAIL_AUTH_DISABLED = 'EMAIL_AUTH_DISABLED',
    EXISTING_USER = 'EXISTING_USER',
    EXISTING_ALERT_CHANNEL = 'EXISTING_ALERT_CHANNEL',
    PROJECT_EXTERNAL_ID_ALREADY_EXISTS = 'PROJECT_EXTERNAL_ID_ALREADY_EXISTS',
    FLOW_FORM_NOT_FOUND = 'FLOW_FORM_NOT_FOUND',
    FILE_NOT_FOUND = 'FILE_NOT_FOUND',
    FLOW_INSTANCE_NOT_FOUND = 'INSTANCE_NOT_FOUND',
    FLOW_NOT_FOUND = 'FLOW_NOT_FOUND',
    FLOW_OPERATION_INVALID = 'FLOW_OPERATION_INVALID',
    FLOW_IN_USE = 'FLOW_IN_USE',
    FLOW_RUN_NOT_FOUND = 'FLOW_RUN_NOT_FOUND',
    INVALID_API_KEY = 'INVALID_API_KEY',
    INVALID_APP_CONNECTION = 'INVALID_APP_CONNECTION',
    INVALID_BEARER_TOKEN = 'INVALID_BEARER_TOKEN',
    SESSION_EXPIRED = 'SESSION_EXPIRED',
    INVALID_CLAIM = 'INVALID_CLAIM',
    INVALID_CLOUD_CLAIM = 'INVALID_CLOUD_CLAIM',
    INVALID_CREDENTIALS = 'INVALID_CREDENTIALS',
    INVALID_OR_EXPIRED_JWT_TOKEN = 'INVALID_OR_EXPIRED_JWT_TOKEN',
    INVALID_OTP = 'INVALID_OTP',
    INVALID_SAML_RESPONSE = 'INVALID_SAML_RESPONSE',
    INVITATION_ONLY_SIGN_UP = 'INVITATION_ONLY_SIGN_UP',
    JOB_REMOVAL_FAILURE = 'JOB_REMOVAL_FAILURE',
    OPEN_AI_FAILED = 'OPEN_AI_FAILED',
    PAUSE_METADATA_MISSING = 'PAUSE_METADATA_MISSING',
    PERMISSION_DENIED = 'PERMISSION_DENIED',
    PIECE_NOT_FOUND = 'PIECE_NOT_FOUND',
    PIECE_TRIGGER_NOT_FOUND = 'PIECE_TRIGGER_NOT_FOUND',
    QUOTA_EXCEEDED = 'QUOTA_EXCEEDED',
    FEATURE_DISABLED = 'FEATURE_DISABLED',
    AI_TOKEN_LIMIT_EXCEEDED = 'AI_TOKEN_LIMIT_EXCEEDED',
    SIGN_UP_DISABLED = 'SIGN_UP_DISABLED',
    STEP_NOT_FOUND = 'STEP_NOT_FOUND',
    SYSTEM_PROP_INVALID = 'SYSTEM_PROP_INVALID',
    SYSTEM_PROP_NOT_DEFINED = 'SYSTEM_PROP_NOT_DEFINED',
    TEST_TRIGGER_FAILED = 'TEST_TRIGGER_FAILED',
    TRIGGER_DISABLE = 'TRIGGER_DISABLE',
    TRIGGER_ENABLE = 'TRIGGER_ENABLE',
    TRIGGER_FAILED = 'TRIGGER_FAILED',
    USER_IS_INACTIVE = 'USER_IS_INACTIVE',
    VALIDATION = 'VALIDATION',
    INVALID_LICENSE_KEY = 'INVALID_LICENSE_KEY',
    EMAIL_ALREADY_HAS_ACTIVATION_KEY = 'EMAIL_ALREADY_HAS_ACTIVATION_KEY',
    INVALID_SMTP_CREDENTIALS = 'INVALID_SMTP_CREDENTIALS',
    INVALID_GIT_CREDENTIALS = 'INVALID_GIT_CREDENTIALS',
    COPILOT_FAILED = 'COPILOT_FAILED',
}<|MERGE_RESOLUTION|>--- conflicted
+++ resolved
@@ -69,11 +69,8 @@
     | NoChatResponseParams
     | InvalidSmtpCredentialsErrorParams
     | InvalidGitCredentialsParams
-<<<<<<< HEAD
     | CopilotFailedErrorParams
-=======
     | ProjectExternalIdAlreadyExistsParams
->>>>>>> 6c283371
 export type BaseErrorParams<T, V> = {
     code: T
     params: V
@@ -407,13 +404,12 @@
     message: string
 }>
 
-<<<<<<< HEAD
 export type CopilotFailedErrorParams = BaseErrorParams<ErrorCode.COPILOT_FAILED, {
     message: string
-=======
+}>
+
 export type ProjectExternalIdAlreadyExistsParams = BaseErrorParams<ErrorCode.PROJECT_EXTERNAL_ID_ALREADY_EXISTS, {
     externalId: string
->>>>>>> 6c283371
 }>
 
 export enum ErrorCode {
