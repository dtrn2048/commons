--- conflicted
+++ resolved
@@ -21,13 +21,10 @@
     READ_ALERT = 'READ_ALERT',
     WRITE_PROJECT = 'WRITE_PROJECT',
     READ_PROJECT = 'READ_PROJECT',
-<<<<<<< HEAD
     READ_MANUAL_TASKS = 'READ_MANUAL_TASKS',
     WRITE_MANUAL_TASK = 'WRITE_MANUAL_TASK',
-=======
     READ_TABLE = 'READ_TABLE',
     WRITE_TABLE = 'WRITE_TABLE',
->>>>>>> 9f2568e9
 }
 
 export enum RoleType {
