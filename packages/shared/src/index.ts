--- conflicted
+++ resolved
@@ -25,11 +25,7 @@
 export { PrincipalType } from "./lib/authentication/model/principal-type";
 export { Principal } from "./lib/authentication/model/principal";
 export {
-<<<<<<< HEAD
-    CodeAction, PieceAction, LoopOnItemsAction, StorageAction,
-=======
     CodeAction, PieceAction, LoopOnItemsAction,
->>>>>>> 5311348e
     PieceActionSettings, LoopOnItemsActionSettings, Action, ActionType, CodeActionSettings
 } from './lib/flows/actions/action'
 export { StoreEntry, StoreEntryId } from './lib/store-entry/store-entry';
