{
  "name": "@activepieces/piece-google-sheets",
<<<<<<< HEAD
  "version": "0.2.2"
=======
  "version": "0.2.3"
>>>>>>> fe99a63b
}<|MERGE_RESOLUTION|>--- conflicted
+++ resolved
@@ -1,8 +1,4 @@
 {
   "name": "@activepieces/piece-google-sheets",
-<<<<<<< HEAD
-  "version": "0.2.2"
-=======
   "version": "0.2.3"
->>>>>>> fe99a63b
 }