--- conflicted
+++ resolved
@@ -48,16 +48,12 @@
 import { delay } from '@activepieces/piece-delay';
 import { dataMapper } from '@activepieces/piece-data-mapper';
 import { schedule } from '@activepieces/piece-schedule';
-<<<<<<< HEAD
 import { zendesk } from '@activepieces/piece-zendesk';
-=======
 import { mattermost } from '@activepieces/piece-mattermost';
 import { mastodon } from '@activepieces/piece-mastodon';
->>>>>>> 0720a50e
 import { shopify } from '@activepieces/piece-shopify';
 import { constantContact } from '@activepieces/piece-constant-contact';
 import { salesforce } from '@activepieces/piece-salesforce';
-
 
 export const pieces: Piece[] = [
     airtable,
@@ -109,12 +105,9 @@
     dataMapper,
     intercom,
     schedule,
-<<<<<<< HEAD
     zendesk,
-=======
     mattermost,
     mastodon,
->>>>>>> 0720a50e
     shopify,
     constantContact,
     salesforce
