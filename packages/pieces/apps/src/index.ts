--- conflicted
+++ resolved
@@ -54,10 +54,7 @@
 import { shopify } from '@activepieces/piece-shopify';
 import { constantContact } from '@activepieces/piece-constant-contact';
 import { salesforce } from '@activepieces/piece-salesforce';
-<<<<<<< HEAD
-=======
 import { smtp } from '@activepieces/piece-smtp';
->>>>>>> ab9f11f8
 
 export const pieces: Piece[] = [
     airtable,
