--- conflicted
+++ resolved
@@ -111,9 +111,7 @@
     dataMapper,
     intercom,
     schedule,
-<<<<<<< HEAD
-    xero
-=======
+    xero,
     zohoCrm,
     zendesk,
     mattermost,
@@ -123,7 +121,6 @@
     salesforce,
     smtp,
     googleForms
->>>>>>> 16808554
 ].sort((a, b) => a.displayName > b.displayName ? 1 : -1);
 
 export const getPiece = (name: string): Piece | undefined => {
