--- conflicted
+++ resolved
@@ -23,26 +23,6 @@
 });
 
 export const googleDrive = createPiece({
-<<<<<<< HEAD
-	minimumSupportedRelease: '0.5.6',
-    logoUrl: 'https://cdn.activepieces.com/pieces/google-drive.png',
-	displayName: "Google Drive",
-	authors: ['kanarelo', 'BastienMe', 'MoShizzle', 'Armangiau', 'vitalini', 'PFernandez98'],
-	triggers: [newFile, newFolder],
-	actions: [
-        googleDriveCreateNewFolder, 
-        googleDriveCreateNewTextFile, 
-        googleDriveUploadFile, 
-        readFile, 
-        googleDriveListFiles, 
-        googleDriveSearchFolder, 
-        duplicateFileAction, 
-        saveFileAsPdf,
-        addPermission,
-        deletePermission
-    ],
-    auth: googleDriveAuth,
-=======
   minimumSupportedRelease: '0.5.6',
   logoUrl: 'https://cdn.activepieces.com/pieces/google-drive.png',
   displayName: "Google Drive",
@@ -57,8 +37,9 @@
     googleDriveListFiles,
     googleDriveSearchFolder,
     duplicateFileAction,
-    saveFileAsPdf
+    saveFileAsPdf,
+    addPermission,
+    deletePermission
   ],
-  auth: googleDriveAuth,
->>>>>>> b6222635
+  auth: googleDriveAuth
 });