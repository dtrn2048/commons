--- conflicted
+++ resolved
@@ -3,11 +3,7 @@
   "version": "0.0.7",
   "dependencies": {
     "@activepieces/pieces-framework": "0.7.28",
-<<<<<<< HEAD
-    "@activepieces/shared": "0.10.99",
-=======
     "@activepieces/shared": "0.10.100",
->>>>>>> 781eb80b
     "tslib": "2.6.2"
   }
 }