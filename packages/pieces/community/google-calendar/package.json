{
  "name": "@activepieces/piece-google-calendar",
<<<<<<< HEAD
  "version": "0.3.3"
=======
  "version": "0.4.2"
>>>>>>> a58d31ed
}<|MERGE_RESOLUTION|>--- conflicted
+++ resolved
@@ -1,8 +1,4 @@
 {
   "name": "@activepieces/piece-google-calendar",
-<<<<<<< HEAD
-  "version": "0.3.3"
-=======
-  "version": "0.4.2"
->>>>>>> a58d31ed
+  "version": "0.4.3"
 }