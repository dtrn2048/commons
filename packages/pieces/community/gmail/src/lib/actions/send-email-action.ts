--- conflicted
+++ resolved
@@ -128,13 +128,7 @@
       mailOptions.attachments = attachmentOption;
     }
 
-<<<<<<< HEAD
     const mail: any = new MailComposer(mailOptions).compile();
-
-=======
-    const mail = new MailComposer(mailOptions).compile();
-    // @ts-ignore
->>>>>>> 0d829853
     mail.keepBcc = true;
     const mailBody = await mail.build();
 
