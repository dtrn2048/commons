{
  "name": "@activepieces/pieces-common",
<<<<<<< HEAD
  "version": "0.3.4",
=======
  "version": "0.3.3",
>>>>>>> d8b8519d
  "type": "commonjs"
}<|MERGE_RESOLUTION|>--- conflicted
+++ resolved
@@ -1,9 +1,5 @@
 {
   "name": "@activepieces/pieces-common",
-<<<<<<< HEAD
   "version": "0.3.4",
-=======
-  "version": "0.3.3",
->>>>>>> d8b8519d
   "type": "commonjs"
 }