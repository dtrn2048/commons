{
  "name": "@activepieces/piece-google-sheets",
<<<<<<< HEAD
  "version": "0.8.5"
=======
  "version": "0.7.6"
>>>>>>> cfc6cd3f
}<|MERGE_RESOLUTION|>--- conflicted
+++ resolved
@@ -1,8 +1,4 @@
 {
   "name": "@activepieces/piece-google-sheets",
-<<<<<<< HEAD
-  "version": "0.8.5"
-=======
   "version": "0.7.6"
->>>>>>> cfc6cd3f
 }