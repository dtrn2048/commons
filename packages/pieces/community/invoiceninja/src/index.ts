--- conflicted
+++ resolved
@@ -8,12 +8,9 @@
 import { getClient } from './lib/actions/get-client';
 import { getInvoices } from './lib/actions/get-invoices';
 import { getReport } from './lib/actions/get-report';
-<<<<<<< HEAD
 import { createInvoice } from './lib/actions/create-invoice';
 import { createClient } from './lib/actions/create-client';
-=======
 import { createCustomApiCallAction } from '@activepieces/pieces-common';
->>>>>>> a7e7805f
 
 export const invoiceninjaAuth = PieceAuth.CustomAuth({
   props: {
@@ -39,18 +36,14 @@
   logoUrl: 'https://cdn.activepieces.com/pieces/invoiceninja.png',
   authors: ['buttonsbond'],
   auth: invoiceninjaAuth,
-<<<<<<< HEAD
-  actions: [createTask, existsTask, getClient, getInvoices, getReport, createInvoice, createClient],
-=======
-  actions: [createTask, existsTask, getClient, getInvoices, getReport,
+  actions: [createTask, existsTask, getClient, getInvoices, getReport, createInvoice, createClient,
     createCustomApiCallAction({
-        baseUrl: (auth) => `${(auth as { base_url: string }).base_url.replace(/\/$/, '')}/api/v1`,
-        auth: invoiceninjaAuth,
-        authMapping: (auth) => ({
-            'X-Api-Token': (auth as { access_token: string }).access_token,
-        })
+      baseUrl: (auth) => `${(auth as { base_url: string }).base_url.replace(/\/$/, '')}/api/v1`,
+      auth: invoiceninjaAuth,
+      authMapping: (auth) => ({
+        'X-Api-Token': (auth as { access_token: string }).access_token,
+      })
     })
-],
->>>>>>> a7e7805f
+  ],
   triggers: [],
 });