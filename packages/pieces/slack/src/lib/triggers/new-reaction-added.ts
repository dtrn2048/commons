import { Property, TriggerStrategy, createTrigger } from "@activepieces/pieces-framework";
import { slackAuth } from "../../";

<<<<<<< HEAD
export const slackNewReactionAddedTrigger = createTrigger({
    auth: slackAuth,
    trigger: {
        name: 'new_reaction_added',
        displayName: 'New Reaction',
        description: 'Triggers when a new reaction is added to a message',
        props: {
            emoj: Property.Array({
                displayName: 'Emojis (E.g fire, smile)',
                description: 'Select emojs to trigger on',
                required: false,
            }),
        },
        type: TriggerStrategy.APP_WEBHOOK,
        sampleData: {
            "client_msg_id": "2767cf34-0651-44e0-b9c8-1b167ce9b7a9",
            "type": "message",
            "text": "f",
            "user": "U037UG6FKPU",
            "ts": "1678231735.586539",
            "blocks": [
                {
                    "type": "rich_text",
                    "block_id": "4CM",
                    "elements": [
                        {
                            "type": "rich_text_section",
                            "elements": [
                                {
                                    "type": "text",
                                    "text": "f"
                                }
                            ]
                        }
                    ]
                }
            ],
            "team": "T037MS4FGDC",
            "channel": "C037RTX2ZDM",
            "event_ts": "1678231735.586539",
            "channel_type": "channel"
        },
        onEnable: async (context) => {
            context.app.createListeners({ events: ['reaction_added'], identifierValue: context.auth.data['team_id'] })
        },
        onDisable: async (context) => {
            // Ignored
        },
        run: async (context) => {
            if (context.propsValue.emoj) {
                if (context.propsValue.emoj.includes(context.payload.body.reaction)) {
                    return [];
                }
            }
            return [context.payload.body.event]
        },
    },
=======

const sampleData = {
    "client_msg_id": "2767cf34-0651-44e0-b9c8-1b167ce9b7a9",
    "type": "message",
    "text": "f",
    "user": "U037UG6FKPU",
    "ts": "1678231735.586539",
    "blocks": [
        {
            "type": "rich_text",
            "block_id": "4CM",
            "elements": [
                {
                    "type": "rich_text_section",
                    "elements": [
                        {
                            "type": "text",
                            "text": "f"
                        }
                    ]
                }
            ]
        }
    ],
    "team": "T037MS4FGDC",
    "channel": "C037RTX2ZDM",
    "event_ts": "1678231735.586539",
    "channel_type": "channel"
};

export const newReactionAdded = createTrigger({
    name: 'new_reaction_added',
    displayName: 'New Reaction',
    description: 'Triggers when a new reaction is added to a message',
    props: {
        authentication: slackAuth,
        emoj: Property.Array({
            displayName: 'Emojis (E.g fire, smile)',
            description: 'Select emojs to trigger on',
            required: false,
        }),
    },
    type: TriggerStrategy.APP_WEBHOOK,
    sampleData: sampleData,
    onEnable: async (context) => {
        context.app.createListeners({ events: ['reaction_added'], identifierValue: context.propsValue.authentication.data['team_id'] })
    },
    onDisable: async (context) => {
        // Ignored
    },
    test: async (context) => {
        return [sampleData]
    },
    run: async (context) => {
        if (context.propsValue.emoj) {
            if (context.propsValue.emoj.includes(context.payload.body.reaction)) {
                return [];
            }
        }
        return [context.payload.body.event]
    }
>>>>>>> 7cf970de
});<|MERGE_RESOLUTION|>--- conflicted
+++ resolved
@@ -1,65 +1,5 @@
 import { Property, TriggerStrategy, createTrigger } from "@activepieces/pieces-framework";
 import { slackAuth } from "../../";
-
-<<<<<<< HEAD
-export const slackNewReactionAddedTrigger = createTrigger({
-    auth: slackAuth,
-    trigger: {
-        name: 'new_reaction_added',
-        displayName: 'New Reaction',
-        description: 'Triggers when a new reaction is added to a message',
-        props: {
-            emoj: Property.Array({
-                displayName: 'Emojis (E.g fire, smile)',
-                description: 'Select emojs to trigger on',
-                required: false,
-            }),
-        },
-        type: TriggerStrategy.APP_WEBHOOK,
-        sampleData: {
-            "client_msg_id": "2767cf34-0651-44e0-b9c8-1b167ce9b7a9",
-            "type": "message",
-            "text": "f",
-            "user": "U037UG6FKPU",
-            "ts": "1678231735.586539",
-            "blocks": [
-                {
-                    "type": "rich_text",
-                    "block_id": "4CM",
-                    "elements": [
-                        {
-                            "type": "rich_text_section",
-                            "elements": [
-                                {
-                                    "type": "text",
-                                    "text": "f"
-                                }
-                            ]
-                        }
-                    ]
-                }
-            ],
-            "team": "T037MS4FGDC",
-            "channel": "C037RTX2ZDM",
-            "event_ts": "1678231735.586539",
-            "channel_type": "channel"
-        },
-        onEnable: async (context) => {
-            context.app.createListeners({ events: ['reaction_added'], identifierValue: context.auth.data['team_id'] })
-        },
-        onDisable: async (context) => {
-            // Ignored
-        },
-        run: async (context) => {
-            if (context.propsValue.emoj) {
-                if (context.propsValue.emoj.includes(context.payload.body.reaction)) {
-                    return [];
-                }
-            }
-            return [context.payload.body.event]
-        },
-    },
-=======
 
 const sampleData = {
     "client_msg_id": "2767cf34-0651-44e0-b9c8-1b167ce9b7a9",
@@ -91,35 +31,37 @@
 };
 
 export const newReactionAdded = createTrigger({
-    name: 'new_reaction_added',
-    displayName: 'New Reaction',
-    description: 'Triggers when a new reaction is added to a message',
-    props: {
-        authentication: slackAuth,
-        emoj: Property.Array({
-            displayName: 'Emojis (E.g fire, smile)',
-            description: 'Select emojs to trigger on',
-            required: false,
-        }),
-    },
-    type: TriggerStrategy.APP_WEBHOOK,
-    sampleData: sampleData,
-    onEnable: async (context) => {
-        context.app.createListeners({ events: ['reaction_added'], identifierValue: context.propsValue.authentication.data['team_id'] })
-    },
-    onDisable: async (context) => {
-        // Ignored
-    },
-    test: async (context) => {
-        return [sampleData]
-    },
-    run: async (context) => {
-        if (context.propsValue.emoj) {
-            if (context.propsValue.emoj.includes(context.payload.body.reaction)) {
-                return [];
+    auth: slackAuth,
+    trigger: {
+        name: 'new_reaction_added',
+        displayName: 'New Reaction',
+        description: 'Triggers when a new reaction is added to a message',
+        props: {
+            authentication: slackAuth,
+            emoj: Property.Array({
+                displayName: 'Emojis (E.g fire, smile)',
+                description: 'Select emojs to trigger on',
+                required: false,
+            }),
+        },
+        type: TriggerStrategy.APP_WEBHOOK,
+        sampleData: sampleData,
+        onEnable: async (context) => {
+            context.app.createListeners({ events: ['reaction_added'], identifierValue: context.propsValue.authentication.data['team_id'] })
+        },
+        onDisable: async (context) => {
+            // Ignored
+        },
+        test: async (context) => {
+            return [sampleData]
+        },
+        run: async (context) => {
+            if (context.propsValue.emoj) {
+                if (context.propsValue.emoj.includes(context.payload.body.reaction)) {
+                    return [];
+                }
             }
+            return [context.payload.body.event]
         }
-        return [context.payload.body.event]
     }
->>>>>>> 7cf970de
 });