import { Trigger, TriggerStrategy, createTrigger } from "@activepieces/pieces-framework"
import { httpClient, HttpRequest, HttpMethod } from '@activepieces/pieces-common';
import { calcomAuth } from "../../";

const markdown = `
To obtain the API Key, please follow these steps:
1. Go to https://app.cal.com/settings/developer/api-keys
2. Generate an API Key and copy it.
3. Paste the copied API Key.
`
export const registerWebhooks = ({
  name,
  description,
  displayName,
  sampleData
}: {
  name: string,
  description: string,
  displayName: string,
  sampleData: Record<string, unknown>
}): Trigger =>
  createTrigger({
<<<<<<< HEAD
    auth: calcomAuth,
    trigger: {
      name,
      description,
      displayName,
      props: {
      },
      sampleData: sampleData,
      type: TriggerStrategy.WEBHOOK,
      async onEnable(context) {
        const request: HttpRequest = {
          method: HttpMethod.POST,
          url: `https://api.cal.com/v1/hooks`,
          body: {
            eventTriggers: [name],
            subscriberUrl: context.webhookUrl,
            active: true
          },
=======
    name,
    description,
    displayName,
    props: {
      api_key: Property.SecretText({
        displayName: 'API Key',
        description: markdown,
        required: true
      })
    },
    sampleData: sampleData,
    type: TriggerStrategy.WEBHOOK,
    async onEnable(context) {
      const request: HttpRequest = {
        method: HttpMethod.POST,
        url: `https://api.cal.com/v1/webhooks`,
        body: {
          eventTriggers: [name],
          subscriberUrl: context.webhookUrl,
          active: true
        },
        queryParams: {
          apiKey: context.propsValue.api_key
        }
      }

      const response = await httpClient.sendRequest<WebhookResponseBody>(request)

      if (response.status === 200) {
        console.debug("trigger.onEnable", response.body.webhook, context)
        await context.store?.put(`cal_com_trigger_${name}`, response.body.webhook)
      }
    },
    async onDisable(context) {
      const data = await context.store?.get<WebhookInformation>(`cal_com_trigger_${name}`)
      if (data != null) {
        const request: HttpRequest = {
          method: HttpMethod.DELETE,
          url: `https://api.cal.com/v1/webhooks/${data.id}`,
>>>>>>> 7cf970de
          queryParams: {
            apiKey: context.auth
          }
        }

        const response = await httpClient.sendRequest<WebhookResponseBody>(request)

        if (response.status === 200) {
          console.debug("trigger.onEnable", response.body.webhook, context)
          await context.store?.put(`cal_com_trigger_${name}`, response.body.webhook)
        }
      },
      async onDisable(context) {
        const data = await context.store?.get<WebhookInformation>(`cal_com_trigger_${name}`)
        if (data != null) {
          const request: HttpRequest = {
            method: HttpMethod.DELETE,
            url: `https://api.cal.com/v1/hooks/${data.id}`,
            queryParams: {
              apiKey: context.auth,
            }
          }

          const response = await httpClient.sendRequest(request)
          console.debug("trigger.onDisable", response)
        } else {
          console.debug(`trigger 'cal_com_trigger_${name}' not found`)
        }
      },
      async run(context) {
        console.debug("trigger running", context)
        return [context.payload.body]
      },
    },
  })

interface WebhookInformation {
  id: string,
  userId: number,
  eventTypeId?: null | string,
  payloadTemplate?: null | string,
  eventTriggers: any[],
  appId?: null | string,
  subscriberUrl: string
}

interface WebhookResponseBody {
  webhook: WebhookInformation,
  message: string
}<|MERGE_RESOLUTION|>--- conflicted
+++ resolved
@@ -1,13 +1,7 @@
-import { Trigger, TriggerStrategy, createTrigger } from "@activepieces/pieces-framework"
+import { createTrigger, Trigger, TriggerStrategy, Property} from "@activepieces/pieces-framework"
 import { httpClient, HttpRequest, HttpMethod } from '@activepieces/pieces-common';
-import { calcomAuth } from "../../";
+import { calcomAuth } from "../..";
 
-const markdown = `
-To obtain the API Key, please follow these steps:
-1. Go to https://app.cal.com/settings/developer/api-keys
-2. Generate an API Key and copy it.
-3. Paste the copied API Key.
-`
 export const registerWebhooks = ({
   name,
   description,
@@ -20,66 +14,23 @@
   sampleData: Record<string, unknown>
 }): Trigger =>
   createTrigger({
-<<<<<<< HEAD
     auth: calcomAuth,
     trigger: {
       name,
       description,
       displayName,
-      props: {
-      },
+      props: {},
       sampleData: sampleData,
       type: TriggerStrategy.WEBHOOK,
       async onEnable(context) {
         const request: HttpRequest = {
           method: HttpMethod.POST,
-          url: `https://api.cal.com/v1/hooks`,
+          url: `https://api.cal.com/v1/webhooks`,
           body: {
             eventTriggers: [name],
             subscriberUrl: context.webhookUrl,
             active: true
           },
-=======
-    name,
-    description,
-    displayName,
-    props: {
-      api_key: Property.SecretText({
-        displayName: 'API Key',
-        description: markdown,
-        required: true
-      })
-    },
-    sampleData: sampleData,
-    type: TriggerStrategy.WEBHOOK,
-    async onEnable(context) {
-      const request: HttpRequest = {
-        method: HttpMethod.POST,
-        url: `https://api.cal.com/v1/webhooks`,
-        body: {
-          eventTriggers: [name],
-          subscriberUrl: context.webhookUrl,
-          active: true
-        },
-        queryParams: {
-          apiKey: context.propsValue.api_key
-        }
-      }
-
-      const response = await httpClient.sendRequest<WebhookResponseBody>(request)
-
-      if (response.status === 200) {
-        console.debug("trigger.onEnable", response.body.webhook, context)
-        await context.store?.put(`cal_com_trigger_${name}`, response.body.webhook)
-      }
-    },
-    async onDisable(context) {
-      const data = await context.store?.get<WebhookInformation>(`cal_com_trigger_${name}`)
-      if (data != null) {
-        const request: HttpRequest = {
-          method: HttpMethod.DELETE,
-          url: `https://api.cal.com/v1/webhooks/${data.id}`,
->>>>>>> 7cf970de
           queryParams: {
             apiKey: context.auth
           }
@@ -97,9 +48,9 @@
         if (data != null) {
           const request: HttpRequest = {
             method: HttpMethod.DELETE,
-            url: `https://api.cal.com/v1/hooks/${data.id}`,
+            url: `https://api.cal.com/v1/webhooks/${data.id}`,
             queryParams: {
-              apiKey: context.auth,
+              apiKey: context.auth
             }
           }
 
@@ -112,8 +63,8 @@
       async run(context) {
         console.debug("trigger running", context)
         return [context.payload.body]
-      },
-    },
+      }
+    }
   })
 
 interface WebhookInformation {
