--- conflicted
+++ resolved
@@ -1,7 +1,7 @@
-import { BasicAuthPropertyValue, createAction, PiecePropValueSchema, Property } from "@activepieces/pieces-framework";
+import { createAction, PiecePropValueSchema, Property } from "@activepieces/pieces-framework";
 import { wordpressCommon, WordpressMedia } from "../common";
-<<<<<<< HEAD
-import { httpClient, HttpMethod, HttpRequest, AuthenticationType } from "@activepieces/pieces-common";
+import { httpClient, HttpMethod, AuthenticationType } from "@activepieces/pieces-common";
+import FormData from "form-data";
 import { wordpressAuth } from "../..";
 
 export const createWordpressPost = createAction({
@@ -30,63 +30,20 @@
                 displayName: 'Date',
                 required: false,
             }),
+            featured_media_file: wordpressCommon.featured_media_file,
             tags: Property.MultiSelectDropdown<string, false>({
                 description: 'Post tags',
                 displayName: 'Tags',
                 required: false,
                 refreshers: ["connection", "website_url"],
-                options: async (context) => {
-                    const connection = context.auth as PiecePropValueSchema<typeof wordpressAuth>
+                options: async ({ auth }) => {
+                    const connection = auth as PiecePropValueSchema<typeof wordpressAuth>
                     if (!connection) {
                         return {
                             disabled: true,
                             options: [],
                             placeholder: 'Please connect your account first'
                         }
-=======
-import { httpClient, HttpMethod, AuthenticationType } from "@activepieces/pieces-common";
-import FormData from "form-data";
-
-export const createWordpressPost = createAction({
-    name: 'create_post',
-    description: 'Create new post on Wordpress',
-    displayName: 'Create Post',
-    props: {
-        connection: wordpressCommon.connection,
-        website_url: wordpressCommon.website_url,
-        title: Property.ShortText({
-            description: 'Title of the post about to be added',
-            displayName: 'Title',
-            required: true,
-        }),
-        content: Property.LongText({
-            description: 'Uses the WordPress Text Editor which supports HTML',
-            displayName: 'Content',
-            required: true
-        }),
-        slug: Property.ShortText({
-            displayName: 'Slug',
-            required: false,
-        }),
-        date: Property.ShortText({
-            description: 'Post publish date (ISO-8601)',
-            displayName: 'Date',
-            required: false,
-        }),
-        featured_media_file: wordpressCommon.featured_media_file,
-        tags: Property.MultiSelectDropdown<string, false>({
-            description: 'Post tags',
-            displayName: 'Tags',
-            required: false,
-            refreshers: ["connection", "website_url"],
-            options: async (propsValues) => {
-                const connection = propsValues['connection'] as BasicAuthPropertyValue;
-                if (!connection) {
-                    return {
-                        disabled: true,
-                        options: [],
-                        placeholder: 'Please connect your account first'
->>>>>>> 7cf970de
                     }
                     if (!(await wordpressCommon.urlExists(connection.website_url.trim()))) {
                         return {
@@ -141,8 +98,8 @@
                 displayName: 'Categories',
                 required: false,
                 refreshers: ["connection", "website_url"],
-                options: async (context) => {
-                    const connection = context.auth as PiecePropValueSchema<typeof wordpressAuth>
+                options: async ({ auth }) => {
+                    const connection = auth as PiecePropValueSchema<typeof wordpressAuth>
                     if (!connection) {
                         return {
                             disabled: true,
@@ -204,9 +161,8 @@
                 displayName: 'Featured Media (image)',
                 required: false,
                 refreshers: ['connection', 'website_url'],
-                options: async (context) => {
-
-                    const connection = context.auth as PiecePropValueSchema<typeof wordpressAuth>;
+                options: async ({ auth }) => {
+                    const connection = auth as PiecePropValueSchema<typeof wordpressAuth>
                     if (!connection) {
                         return {
                             disabled: true,
@@ -224,7 +180,7 @@
 
                     let pageCursor = 1;
                     const getMediaParams = {
-                        websiteUrl: context.auth as string,
+                        websiteUrl: connection.website_url,
                         username: connection.username,
                         password: connection.password,
                         page: pageCursor
@@ -318,9 +274,31 @@
             if (context.propsValue.featured_media !== undefined) {
                 requestBody['featured_media'] = context.propsValue.featured_media;
             }
+
+
+            if (context.propsValue.featured_media_file !== undefined) {
+                const formData = new FormData();
+                const { filename, base64 } = context.propsValue.featured_media_file;
+                formData.append('file', Buffer.from(base64, "base64"), filename);
+                console.log(context.propsValue.featured_media_file.filename);
+                const uploadMediaResponse = await httpClient.sendRequest<{ id: string }>({
+                    method: HttpMethod.POST,
+                    url: `${context.auth.website_url.trim()}/wp-json/wp/v2/media`,
+                    body: formData,
+                    headers: {
+                        'Content-Type': 'multipart/form-data',
+                    },
+                    authentication: {
+                        type: AuthenticationType.BASIC,
+                        username: context.auth.username,
+                        password: context.auth.password,
+                    },
+                });
+                requestBody['feature_media'] = uploadMediaResponse.body.id;
+            }
             requestBody['content'] = context.propsValue.content;
             requestBody['title'] = context.propsValue.title;
-            const request: HttpRequest = {
+            return await httpClient.sendRequest<{ id: string, name: string }[]>({
                 method: HttpMethod.POST,
                 url: `${context.auth.website_url.trim()}/wp-json/wp/v2/posts`,
                 authentication: {
@@ -329,47 +307,7 @@
                     password: context.auth.password,
                 },
                 body: requestBody
-            };
-            const response = await httpClient.sendRequest<{ id: string, name: string }[]>(request);
-            return response;
+            });
         }
-<<<<<<< HEAD
-=======
-
-        
-        if (context.propsValue.featured_media_file !== undefined) {
-            const formData = new FormData();
-            const { filename, base64 } = context.propsValue.featured_media_file;
-            formData.append('file',  Buffer.from(base64, "base64"), filename);
-            console.log(context.propsValue.featured_media_file.filename);
-            const uploadMediaResponse = await httpClient.sendRequest<{ id: string }>({
-                method: HttpMethod.POST,
-                url: `${context.propsValue.website_url.trim()}/wp-json/wp/v2/media`,
-                body: formData,
-                headers: {
-                    'Content-Type': 'multipart/form-data',
-                },
-                authentication: {
-                    type: AuthenticationType.BASIC,
-                    username: context.propsValue.connection.username,
-                    password: context.propsValue.connection.password,
-                },
-            });
-            requestBody['feature_media'] = uploadMediaResponse.body.id;
-        }
-        requestBody['content'] = context.propsValue.content;
-        requestBody['title'] = context.propsValue.title;
-        return await httpClient.sendRequest<{ id: string, name: string }[]>({
-            method: HttpMethod.POST,
-            url: `${context.propsValue.website_url.trim()}/wp-json/wp/v2/posts`,
-            authentication: {
-                type: AuthenticationType.BASIC,
-                username: context.propsValue.connection.username,
-                password: context.propsValue.connection.password,
-            },
-            body: requestBody
-        });
-;
->>>>>>> 7cf970de
     }
 });