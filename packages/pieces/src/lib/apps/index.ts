import type { Piece } from '../framework/piece';
import { gmail } from './gmail';
import { slack } from './slack';
import { github } from './github';
import { discord } from './discord';
import { hackernews } from './hackernews';
import { hubspot } from './hubspot';
import { mailchimp } from './mailchimp';
import { openai } from './openai';
import { stripe } from './stripe';
import { blackbaud } from './blackbaud';
import { pipedrive } from './pipedrive';
import { googleContacts } from './google-contacts';
import { googleSheets } from './google-sheets';
import { sendgrid } from './sendgrid';
<<<<<<< HEAD
import { typeform } from './typeform';
=======
import { telegramBot } from './telegram';
>>>>>>> a76862d1
import { clickup } from './clickup';
import { drip } from './drip';


export const pieces: Piece[] = [
	slack,
	gmail,
	discord,
	github,
	hubspot,
	hackernews,
	mailchimp,
	openai,
	stripe,
	blackbaud,
	clickup,
	googleSheets,
	pipedrive,
	googleContacts,
	sendgrid,
<<<<<<< HEAD
	typeform,
=======
	telegramBot,
>>>>>>> a76862d1
	drip
];

export const getPiece = (name: string): Piece | undefined => {
	return pieces.find((f) => name.toLowerCase() === f.name.toLowerCase());
};<|MERGE_RESOLUTION|>--- conflicted
+++ resolved
@@ -13,11 +13,8 @@
 import { googleContacts } from './google-contacts';
 import { googleSheets } from './google-sheets';
 import { sendgrid } from './sendgrid';
-<<<<<<< HEAD
 import { typeform } from './typeform';
-=======
 import { telegramBot } from './telegram';
->>>>>>> a76862d1
 import { clickup } from './clickup';
 import { drip } from './drip';
 
@@ -38,11 +35,8 @@
 	pipedrive,
 	googleContacts,
 	sendgrid,
-<<<<<<< HEAD
 	typeform,
-=======
 	telegramBot,
->>>>>>> a76862d1
 	drip
 ];
 
