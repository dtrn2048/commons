--- conflicted
+++ resolved
@@ -1,9 +1,4 @@
-<<<<<<< HEAD
-import { TriggerStrategy } from "./trigger/trigger";
-import {  AppConnectionValue } from "@activepieces/shared";
-=======
 import {  AppConnectionValue, TriggerStrategy } from "@activepieces/shared";
->>>>>>> 41bc4c2e
 
 export type TriggerHookContext<T, S extends TriggerStrategy> =
     S extends TriggerStrategy.APP_WEBHOOK ? {
@@ -22,26 +17,6 @@
         store: Store
     };
 
-<<<<<<< HEAD
-export type TriggerHookContext<T, S extends TriggerStrategy> =
-    S extends TriggerStrategy.APP_WEBHOOK ? {
-        webhookUrl: string,
-        app: {
-            createListeners({ events, identifierValue }: { events: string[], identifierValue: string }): Promise<void>
-        },
-        propsValue: T,
-        store: Store
-    } : S extends TriggerStrategy.POLLING ? {
-        propsValue: T,
-        store: Store
-    } : {
-        webhookUrl: string,
-        propsValue: T,
-        store: Store
-    };
-
-=======
->>>>>>> 41bc4c2e
 
 export interface TriggerContext<T> {
     payload: Record<string, never> | {
