--- conflicted
+++ resolved
@@ -36,10 +36,6 @@
         const decodedCursor = paginationHelper.decodeCursor(cursor)
         const paginator = buildPaginator({
             entity: FlowRunEntity,
-<<<<<<< HEAD
-            paginationKeys: ['created'],
-=======
->>>>>>> 9b4e2f78
             query: {
                 limit,
                 order: Order.DESC,
