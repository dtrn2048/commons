--- conflicted
+++ resolved
@@ -150,7 +150,6 @@
     },
 }
 
-<<<<<<< HEAD
 const validateConnectionValue = async (params: ValidateConnectionValueParams): Promise<Record<string, unknown>> => {
     const { connection, projectId } = params
 
@@ -224,7 +223,6 @@
     }
 }
 
-=======
 async function lockAndRefreshConnection({ projectId, name }: { projectId: ProjectId, name: string } ) {
     const refreshLock = await acquireLock({
         key: `${projectId}_${name}`,
@@ -275,7 +273,6 @@
             return false
     }
 }
->>>>>>> 5823994a
 async function refresh(connection: AppConnection): Promise<AppConnection> {
     switch (connection.value.type) {
         case AppConnectionType.CLOUD_OAUTH2:
