import { apId, Cursor, Flow, FlowId, FlowVersion, PieceTrigger, ProjectId, SeekPage, Trigger, TriggerEvent , TriggerHookType, TriggerType} from "@activepieces/shared";
import { databaseConnection } from "../../database/database-connection";
import { engineHelper } from "../../helper/engine-helper";
import { buildPaginator } from "../../helper/pagination/build-paginator";
import { paginationHelper } from "../../helper/pagination/pagination-utils";
import { Order } from "../../helper/pagination/paginator";
import { webhookService } from "../../webhooks/webhook-service";
import { flowService } from "../flow.service";
import { TriggerEventEntity } from "./trigger-event.entity";

const triggerEventrepo = databaseConnection.getRepository(TriggerEventEntity);

export const triggerEventService = {
<<<<<<< HEAD
=======
    async test(flowVersion: FlowVersion, request: ListenForTriggerEventsRequest): Promise<void> {
        const trigger = flowVersion.trigger;
        // TODO: Implement this
        switch (trigger.type) {
        case TriggerType.WEBHOOK:
            break;
        case TriggerType.PIECE:
            throw new Error("Not implemented");
        case TriggerType.EMPTY:
            break;
        }
    },
>>>>>>> 8309a213
    async saveEvent({projectId, flowId, payload}:{projectId: ProjectId, flowId: FlowId, payload: unknown}): Promise<TriggerEvent> {
        const flow = await flowService.getOne({projectId: projectId, id: flowId, versionId: undefined, includeArtifacts: false});
        const sourceName = getSourceName(flow.version.trigger);
        return triggerEventrepo.save({
            id: apId(),
            projectId,
            flowId: flow.id,
            sourceName,
            payload,
        });  
    },
    async test({projectId, flow}: {projectId: ProjectId, flow: Flow}): Promise<SeekPage<unknown>> {
        const trigger = flow.version.trigger;
        const emptyPage = paginationHelper.createPage<TriggerEvent>([], null);
        switch (trigger.type) {
        case TriggerType.WEBHOOK:
        case TriggerType.SCHEDULE:
            throw new Error("Cannot be tested");
        case TriggerType.PIECE: {
            const testResult =( await engineHelper.executeTrigger({
                hookType: TriggerHookType.TEST,
                flowVersion: flow.version,
                collectionId: flow.collectionId,
                webhookUrl: await webhookService.getWebhookUrl(projectId),
                projectId: projectId
            }) )as unknown[];
            await triggerEventrepo.delete({
                projectId,
                flowId: flow.id,
            });
            for(let i = 0; i < testResult.length; i++) {
                await triggerEventService.saveEvent({
                    projectId,
                    flowId: flow.id,
                    payload: testResult[i]
                });
            }
            return triggerEventService.list({
                projectId,
                flow,
                cursor: null,
                limit: testResult.length
            });
        }
        case TriggerType.EMPTY:
            return emptyPage;
        }
    },
    async list({projectId, flow, cursor, limit}: ListParams): Promise<SeekPage<TriggerEvent>> {
        const decodedCursor = paginationHelper.decodeCursor(cursor);
        const sourceName = getSourceName(flow.version.trigger);
        const flowId = flow.id;
        const paginator = buildPaginator({
            entity: TriggerEventEntity,
            paginationKeys: ["created"],
            query: {
                limit,
                order: Order.DESC,
                afterCursor: decodedCursor.nextCursor,
                beforeCursor: decodedCursor.previousCursor,
            },
        });
        const query = triggerEventrepo.createQueryBuilder("trigger_event").where({
            projectId,
            flowId,
            sourceName,
        });
        const { data, cursor: newCursor } = await paginator.paginate(query);
        return paginationHelper.createPage<TriggerEvent>(data, newCursor);
    }
}

function getSourceName(trigger: Trigger): string {
    switch (trigger.type) {
    case TriggerType.WEBHOOK:
        return TriggerType.WEBHOOK;
    case TriggerType.PIECE:{
        const pieceTrigger = trigger as PieceTrigger;
        return pieceTrigger.settings.pieceName +"@" + pieceTrigger.settings.pieceVersion + ":" + pieceTrigger.settings.triggerName;
    }
    case TriggerType.EMPTY:
        return TriggerType.EMPTY;
    }
}

interface ListParams {
    projectId: ProjectId;
    flow: Flow; 
    cursor: Cursor | null;
    limit: number;
}<|MERGE_RESOLUTION|>--- conflicted
+++ resolved
@@ -11,21 +11,6 @@
 const triggerEventrepo = databaseConnection.getRepository(TriggerEventEntity);
 
 export const triggerEventService = {
-<<<<<<< HEAD
-=======
-    async test(flowVersion: FlowVersion, request: ListenForTriggerEventsRequest): Promise<void> {
-        const trigger = flowVersion.trigger;
-        // TODO: Implement this
-        switch (trigger.type) {
-        case TriggerType.WEBHOOK:
-            break;
-        case TriggerType.PIECE:
-            throw new Error("Not implemented");
-        case TriggerType.EMPTY:
-            break;
-        }
-    },
->>>>>>> 8309a213
     async saveEvent({projectId, flowId, payload}:{projectId: ProjectId, flowId: FlowId, payload: unknown}): Promise<TriggerEvent> {
         const flow = await flowService.getOne({projectId: projectId, id: flowId, versionId: undefined, includeArtifacts: false});
         const sourceName = getSourceName(flow.version.trigger);
@@ -42,7 +27,6 @@
         const emptyPage = paginationHelper.createPage<TriggerEvent>([], null);
         switch (trigger.type) {
         case TriggerType.WEBHOOK:
-        case TriggerType.SCHEDULE:
             throw new Error("Cannot be tested");
         case TriggerType.PIECE: {
             const testResult =( await engineHelper.executeTrigger({
