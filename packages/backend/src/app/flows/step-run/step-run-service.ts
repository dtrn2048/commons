import {
    ActionType,
    ActivepiecesError,
    CodeAction,
    StepRunResponse,
    ErrorCode,
    ExecuteActionOperation,
    flowHelper,
    FlowVersion,
    FlowVersionId,
    PieceAction,
    ProjectId,
} from '@activepieces/shared'
import { engineHelper } from '../../helper/engine-helper'
import { flowVersionService } from '../flow-version/flow-version.service'
import { fileService } from '../../file/file.service'
import { codeBuilder } from '../../workers/code-worker/code-builder'
import { isNil } from '@activepieces/shared'

type CreateParams = {
    projectId: ProjectId
    flowVersionId: FlowVersionId
    stepName: string
}


export const stepRunService = {
    async create({ projectId, flowVersionId, stepName }: CreateParams): Promise<StepRunResponse> {
        const flowVersion = await flowVersionService.getOneOrThrow(flowVersionId)
        const step = flowHelper.getStep(flowVersion, stepName)

        if (isNil(step) || (step.type !== ActionType.PIECE && step.type !== ActionType.CODE)) {
            throw new ActivepiecesError({
                code: ErrorCode.VALIDATION,
                params: {
                    message: `invalid stepName (${stepName})`,
                },
            })
        }

        switch (step.type) {
            case ActionType.PIECE: {
                return await executePiece({ step, flowVersion, projectId })
            }
            case ActionType.CODE: {
                return await executeCode({ step, flowVersion, projectId })
            }
        }
    },
}

async function executePiece({ step, projectId, flowVersion }: {
    step: PieceAction, projectId: ProjectId, flowVersion: FlowVersion
}): Promise<StepRunResponse> {
    const { pieceName, pieceVersion, actionName, input, auth } = step.settings

    if (isNil(actionName)) {
        throw new ActivepiecesError({
            code: ErrorCode.VALIDATION,
            params: {
                message: 'actionName is undefined',
            },
        })
    }

    const operation: ExecuteActionOperation = {
        pieceName,
        pieceVersion,
        actionName,
<<<<<<< HEAD
        authValue: auth,
        propsValue: input,
        testExecutionContext,
=======
        flowVersion,
        input,
>>>>>>> 7cf970de
        projectId,
    }

    const { result, standardError, standardOutput } = await engineHelper.executeAction(operation)
    if (result.success) {
        step.settings.inputUiInfo.currentSelectedData = result.output
        await flowVersionService.overwriteVersion(flowVersion.id, flowVersion)
    }
    return {
        success: result.success,
        output: result.output,
        standardError: standardError,
        standardOutput: standardOutput,
    }
}

async function executeCode({ step, flowVersion, projectId }: { step: CodeAction, flowVersion: FlowVersion, projectId: ProjectId }): Promise<StepRunResponse> {
    const file = await fileService.getOneOrThrow({
        projectId,
        fileId: step.settings.artifactSourceId!,
    })
    const bundledCode = await codeBuilder.build(file.data)

    const { result, standardError, standardOutput } = await engineHelper.executeCode({
        codeBase64: bundledCode.toString('base64'),
        input: step.settings.input,
        flowVersion,
        projectId,
    })
    return {
        success: result.success,
        output: result.output,
        standardError: standardError,
        standardOutput: standardOutput,
    }
}<|MERGE_RESOLUTION|>--- conflicted
+++ resolved
@@ -23,6 +23,11 @@
     stepName: string
 }
 
+type ExecutePieceParams = {
+    step: PieceAction
+    flowVersion: FlowVersion
+    projectId: ProjectId
+}
 
 export const stepRunService = {
     async create({ projectId, flowVersionId, stepName }: CreateParams): Promise<StepRunResponse> {
@@ -49,9 +54,7 @@
     },
 }
 
-async function executePiece({ step, projectId, flowVersion }: {
-    step: PieceAction, projectId: ProjectId, flowVersion: FlowVersion
-}): Promise<StepRunResponse> {
+async function executePiece({ step, projectId, flowVersion }: ExecutePieceParams): Promise<StepRunResponse> {
     const { pieceName, pieceVersion, actionName, input, auth } = step.settings
 
     if (isNil(actionName)) {
@@ -67,14 +70,9 @@
         pieceName,
         pieceVersion,
         actionName,
-<<<<<<< HEAD
         authValue: auth,
         propsValue: input,
-        testExecutionContext,
-=======
         flowVersion,
-        input,
->>>>>>> 7cf970de
         projectId,
     }
 
