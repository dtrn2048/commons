import { Trigger, TriggerStrategy } from '@activepieces/pieces-framework'
import {
    ExecuteTriggerResponse,
    FlowVersion,
    PieceTrigger,
    ProjectId,
    RunEnvironment,
    TriggerHookType,
    TriggerType,
} from '@activepieces/shared'
import { ActivepiecesError, ErrorCode } from '@activepieces/shared'
import { flowQueue } from '../workers/flow-worker/flow-queue'
import { engineHelper } from './engine-helper'
import { getPiece } from '@activepieces/pieces-apps'
import { webhookService } from '../webhooks/webhook-service'
import { appEventRoutingService } from '../app-event-routing/app-event-routing.service'
import { captureException } from '@sentry/node'
import { isNil } from 'lodash'
import { logger } from './logger'

export const triggerUtils = {
    async executeTrigger(params: ExecuteTrigger): Promise<unknown[]> {
        const { payload, flowVersion, projectId, simulate } = params
        const flowTrigger = flowVersion.trigger
        let payloads: unknown[] = []
        switch (flowTrigger.type) {
            case TriggerType.PIECE: {
                const pieceTrigger = getPieceTrigger(flowTrigger)
                try {
                    payloads = await engineHelper.executeTrigger({
                        hookType: TriggerHookType.RUN,
                        flowVersion: flowVersion,
                        triggerPayload: payload,
                        webhookUrl: await webhookService.getWebhookUrl({
                            flowId: flowVersion.flowId,
                            simulate,
                        }),
                        projectId: projectId,
                    }) as unknown[]
                }
                catch (e) {
                    const error = new ActivepiecesError({
                        code: ErrorCode.TRIGGER_FAILED,
                        params: {
                            triggerName: pieceTrigger.name,
                            pieceName: flowTrigger.settings.pieceName,
                            pieceVersion: flowTrigger.settings.pieceVersion,
                            error: e as Error,
                        },
                    }, `Flow ${flowTrigger.name} with ${pieceTrigger.name} trigger throws and error, returning as zero payload `)
                    captureException(error)
                    payloads = []
                }
                break
            }
            default:
                payloads = [payload]
                break
        }
        return payloads as unknown[]
    },

    async enable({ flowVersion, projectId, simulate }: EnableOrDisableParams): Promise<void> {
        switch (flowVersion.trigger.type) {
            case TriggerType.PIECE:
                await enablePieceTrigger({
                    projectId,
                    flowVersion,
                    simulate,
                })
                break
            default:
                break
        }
    },

<<<<<<< HEAD
    async disable({ flowVersion, projectId, simulate }: EnableOrDisableParams): Promise<void> {
=======
    async disable(params: EnableOrDisableParams): Promise<void> {
        logger.debug(params, '[TriggerUtils#disable] params')

        const { collectionId, flowVersion, projectId, simulate } = params

>>>>>>> 4260c91e
        switch (flowVersion.trigger.type) {
            case TriggerType.PIECE:
                await disablePieceTrigger({
                    projectId,
                    flowVersion,
                    simulate,
                })
                break
            default:
                break
        }
    },
}

const disablePieceTrigger = async (params: EnableOrDisableParams): Promise<void> => {
<<<<<<< HEAD
    const { flowVersion, projectId, simulate } = params
=======
    logger.debug(params, '[TriggerUtils#disablePieceTrigger] params')

    const { flowVersion, projectId, collectionId, simulate } = params
>>>>>>> 4260c91e
    const flowTrigger = flowVersion.trigger as PieceTrigger
    const pieceTrigger = getPieceTrigger(flowTrigger)

    await engineHelper.executeTrigger({
        hookType: TriggerHookType.ON_DISABLE,
        flowVersion: flowVersion,
        webhookUrl: await webhookService.getWebhookUrl({
            flowId: flowVersion.flowId,
            simulate,
        }),
        projectId: projectId,
    })

    switch (pieceTrigger.type) {
        case TriggerStrategy.APP_WEBHOOK:
            await appEventRoutingService.deleteListeners({ projectId, flowId: flowVersion.flowId })
            break
        case TriggerStrategy.WEBHOOK:
            break
        case TriggerStrategy.POLLING:
            await flowQueue.removeRepeatableJob({
                id: flowVersion.id,
            })
            break
    }
}

const enablePieceTrigger = async (params: EnableOrDisableParams): Promise<void> => {
    const { flowVersion, projectId, simulate } = params
    const flowTrigger = flowVersion.trigger as PieceTrigger
    const pieceTrigger = getPieceTrigger(flowTrigger)

    const webhookUrl = await webhookService.getWebhookUrl({
        flowId: flowVersion.flowId,
        simulate,
    })

    const response = await engineHelper.executeTrigger({
        hookType: TriggerHookType.ON_ENABLE,
        flowVersion: flowVersion,
        webhookUrl,
        projectId: projectId,
    })

    switch (pieceTrigger.type) {
        case TriggerStrategy.APP_WEBHOOK: {
            const appName = flowTrigger.settings.pieceName
            const listeners = (response as ExecuteTriggerResponse).listeners
            for (const listener of listeners) {
                await appEventRoutingService.createListeners({
                    projectId,
                    flowId: flowVersion.flowId,
                    appName,
                    events: listener.events,
                    identifierValue: listener.identifierValue,
                })
            }
            break
        }
        case TriggerStrategy.WEBHOOK:
            break
        case TriggerStrategy.POLLING: {
            const scheduleOptions = (response as ExecuteTriggerResponse).scheduleOptions
            await flowQueue.add({
                id: flowVersion.id,
                data: {
                    projectId,
                    environment: RunEnvironment.PRODUCTION,
                    flowVersion,
                    triggerType: TriggerType.PIECE,
                },
                scheduleOptions: scheduleOptions,
            })
            break

        }
    }
}

const getPieceTrigger = (trigger: PieceTrigger): Trigger => {
    const piece = getPiece(trigger.settings.pieceName)

    if (isNil(piece)) {
        throw new ActivepiecesError({
            code: ErrorCode.PIECE_NOT_FOUND,
            params: {
                pieceName: trigger.settings.pieceName,
                pieceVersion: trigger.settings.pieceVersion,
            },
        })
    }
    const pieceTrigger = piece.getTrigger(trigger.settings.triggerName)
    if (isNil(pieceTrigger)) {
        throw new ActivepiecesError({
            code: ErrorCode.PIECE_TRIGGER_NOT_FOUND,
            params: {
                pieceName: trigger.settings.pieceName,
                pieceVersion: trigger.settings.pieceVersion,
                triggerName: trigger.settings.triggerName,
            },
        })
    }

    return pieceTrigger
}

type BaseParams = {
    projectId: ProjectId
    flowVersion: FlowVersion
    simulate: boolean
}

type EnableOrDisableParams = BaseParams

type ExecuteTrigger = BaseParams & {
    payload: unknown
}<|MERGE_RESOLUTION|>--- conflicted
+++ resolved
@@ -16,7 +16,6 @@
 import { appEventRoutingService } from '../app-event-routing/app-event-routing.service'
 import { captureException } from '@sentry/node'
 import { isNil } from 'lodash'
-import { logger } from './logger'
 
 export const triggerUtils = {
     async executeTrigger(params: ExecuteTrigger): Promise<unknown[]> {
@@ -74,15 +73,7 @@
         }
     },
 
-<<<<<<< HEAD
     async disable({ flowVersion, projectId, simulate }: EnableOrDisableParams): Promise<void> {
-=======
-    async disable(params: EnableOrDisableParams): Promise<void> {
-        logger.debug(params, '[TriggerUtils#disable] params')
-
-        const { collectionId, flowVersion, projectId, simulate } = params
-
->>>>>>> 4260c91e
         switch (flowVersion.trigger.type) {
             case TriggerType.PIECE:
                 await disablePieceTrigger({
@@ -98,13 +89,7 @@
 }
 
 const disablePieceTrigger = async (params: EnableOrDisableParams): Promise<void> => {
-<<<<<<< HEAD
     const { flowVersion, projectId, simulate } = params
-=======
-    logger.debug(params, '[TriggerUtils#disablePieceTrigger] params')
-
-    const { flowVersion, projectId, collectionId, simulate } = params
->>>>>>> 4260c91e
     const flowTrigger = flowVersion.trigger as PieceTrigger
     const pieceTrigger = getPieceTrigger(flowTrigger)
 
