import { TriggerBase, TriggerStrategy } from '@activepieces/pieces-framework'
import {
<<<<<<< HEAD
    ExecutionType,
=======
    EngineResponseStatus,
>>>>>>> d8fd88c0
    FlowVersion,
    PieceTrigger,
    ProjectId,
    RunEnvironment,
    TriggerHookType,
    TriggerPayload,
    TriggerType,
} from '@activepieces/shared'
import { ActivepiecesError, ErrorCode } from '@activepieces/shared'
import { JobType, flowQueue } from '../workers/flow-worker/flow-queue'
import { EngineHelperResponse, EngineHelperTriggerResult, engineHelper } from './engine-helper'
import { webhookService } from '../webhooks/webhook-service'
import { appEventRoutingService } from '../app-event-routing/app-event-routing.service'
import { captureException } from '@sentry/node'
import {  isNil } from 'lodash'
import { pieceMetadataLoader } from '../pieces/piece-metadata-loader'

export const triggerUtils = {
    async executeTrigger(params: ExecuteTrigger): Promise<unknown[]> {
        const { payload, flowVersion, projectId, simulate } = params
        const flowTrigger = flowVersion.trigger
        let payloads: unknown[] = []
        switch (flowTrigger.type) {
            case TriggerType.PIECE: {
                const pieceTrigger = await getPieceTrigger(flowTrigger)
                const { result } = await engineHelper.executeTrigger({
                    hookType: TriggerHookType.RUN,
                    flowVersion: flowVersion,
                    triggerPayload: payload,
                    webhookUrl: await webhookService.getWebhookUrl({
                        flowId: flowVersion.flowId,
                        simulate,
                    }),
                    projectId: projectId,
                })


                if (result.success && Array.isArray(result.output)) {
                    payloads = result.output
                }
                else {
                    const error = new ActivepiecesError({
                        code: ErrorCode.TRIGGER_FAILED,
                        params: {
                            triggerName: pieceTrigger.name,
                            pieceName: flowTrigger.settings.pieceName,
                            pieceVersion: flowTrigger.settings.pieceVersion,
                            error: result.message,
                        },
                    }, `Flow ${flowTrigger.name} with ${pieceTrigger.name} trigger throws and error, returning as zero payload `)
                    captureException(error)
                    payloads = []
                }

                break
            }
            default:
                payloads = [payload]
                break
        }
        return payloads as unknown[]
    },

    async enable(
        params: EnableOrDisableParams,
    ): Promise<EngineHelperResponse<EngineHelperTriggerResult<TriggerHookType.ON_ENABLE>> | null> {
        const { flowVersion, projectId, simulate } = params

        if (flowVersion.trigger.type !== TriggerType.PIECE) {
            return null
        }

        return await enablePieceTrigger({
            projectId,
            flowVersion,
            simulate,
        })
    },

    async disable(
        params: EnableOrDisableParams,
    ): Promise<EngineHelperResponse<EngineHelperTriggerResult<TriggerHookType.ON_DISABLE>> | null> {
        const { flowVersion, projectId, simulate } = params

        if (flowVersion.trigger.type !== TriggerType.PIECE) {
            return null
        }

        return await disablePieceTrigger({
            projectId,
            flowVersion,
            simulate,
        })
    },
}

const disablePieceTrigger = async (params: EnableOrDisableParams) => {
    const { flowVersion, projectId, simulate } = params
    const flowTrigger = flowVersion.trigger as PieceTrigger
    const pieceTrigger = await getPieceTrigger(flowTrigger)

    const engineHelperResponse = await engineHelper.executeTrigger({
        hookType: TriggerHookType.ON_DISABLE,
        flowVersion: flowVersion,
        webhookUrl: await webhookService.getWebhookUrl({
            flowId: flowVersion.flowId,
            simulate,
        }),
        projectId: projectId,
    })

    if (engineHelperResponse.status !== EngineResponseStatus.OK) {
        return engineHelperResponse
    }

    switch (pieceTrigger.type) {
        case TriggerStrategy.APP_WEBHOOK:
            await appEventRoutingService.deleteListeners({ projectId, flowId: flowVersion.flowId })
            break
        case TriggerStrategy.WEBHOOK:
            break
        case TriggerStrategy.POLLING:
            await flowQueue.removeRepeatingJob({
                id: flowVersion.id,
            })
            break
    }

    return engineHelperResponse
}

const enablePieceTrigger = async (params: EnableOrDisableParams) => {
    const { flowVersion, projectId, simulate } = params
    const flowTrigger = flowVersion.trigger as PieceTrigger
    const pieceTrigger = await getPieceTrigger(flowTrigger)

    const webhookUrl = await webhookService.getWebhookUrl({
        flowId: flowVersion.flowId,
        simulate,
    })

    const engineHelperResponse = await engineHelper.executeTrigger({
        hookType: TriggerHookType.ON_ENABLE,
        flowVersion: flowVersion,
        webhookUrl,
        projectId: projectId,
    })

    if (engineHelperResponse.status !== EngineResponseStatus.OK) {
        return engineHelperResponse
    }

    switch (pieceTrigger.type) {
        case TriggerStrategy.APP_WEBHOOK: {
            const appName = flowTrigger.settings.pieceName
            for (const listener of engineHelperResponse.result.listeners) {
                await appEventRoutingService.createListeners({
                    projectId,
                    flowId: flowVersion.flowId,
                    appName,
                    events: listener.events,
                    identifierValue: listener.identifierValue,
                })
            }
            break
        }
        case TriggerStrategy.WEBHOOK:
            break
        case TriggerStrategy.POLLING: {
            const { scheduleOptions } = engineHelperResponse.result
            await flowQueue.add({
                id: flowVersion.id,
                type: JobType.REPEATING,
                data: {
                    projectId,
                    environment: RunEnvironment.PRODUCTION,
                    flowVersion,
                    triggerType: TriggerType.PIECE,
                    executionType: ExecutionType.BEGIN,
                },
                scheduleOptions: scheduleOptions,
            })
            break

        }
    }

    return engineHelperResponse
}

export async function getPieceTrigger(trigger: PieceTrigger): Promise<TriggerBase> {
    const piece = await pieceMetadataLoader.pieceMetadata(trigger.settings.pieceName, trigger.settings.pieceVersion)
    if (isNil(piece)) {
        throw new ActivepiecesError({
            code: ErrorCode.PIECE_NOT_FOUND,
            params: {
                pieceName: trigger.settings.pieceName,
                pieceVersion: trigger.settings.pieceVersion,
            },
        })
    }
    const pieceTrigger = piece.triggers[trigger.settings.triggerName]
    if (isNil(pieceTrigger)) {
        throw new ActivepiecesError({
            code: ErrorCode.PIECE_TRIGGER_NOT_FOUND,
            params: {
                pieceName: trigger.settings.pieceName,
                pieceVersion: trigger.settings.pieceVersion,
                triggerName: trigger.settings.triggerName,
            },
        })
    }
    return pieceTrigger
}

type BaseParams = {
    projectId: ProjectId
    flowVersion: FlowVersion
    simulate: boolean
}

type EnableOrDisableParams = BaseParams

type ExecuteTrigger = BaseParams & {
    payload: TriggerPayload
}<|MERGE_RESOLUTION|>--- conflicted
+++ resolved
@@ -1,10 +1,7 @@
 import { TriggerBase, TriggerStrategy } from '@activepieces/pieces-framework'
 import {
-<<<<<<< HEAD
     ExecutionType,
-=======
     EngineResponseStatus,
->>>>>>> d8fd88c0
     FlowVersion,
     PieceTrigger,
     ProjectId,
