--- conflicted
+++ resolved
@@ -7,11 +7,8 @@
   NODE_EXECUTABLE_PATH = "NODE_EXECUTABLE_PATH",
   POSTGRES_DATABASE = "POSTGRES_DATABASE",
   POSTGRES_HOST = "POSTGRES_HOST",
-<<<<<<< HEAD
   LICENSE_KEY = "LICENSE_KEY",
-=======
   ENCRYPTION_KEY = "ENCRYPTION_KEY",
->>>>>>> 85fe3ff4
   POSTGRES_PASSWORD = "POSTGRES_PASSWORD",
   POSTGRES_PORT = "POSTGRES_PORT",
   POSTGRES_SSL_CA = "POSTGRES_SSL_CA",
