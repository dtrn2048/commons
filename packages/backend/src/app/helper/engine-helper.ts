import fs from 'node:fs/promises'
import {
    apId,
    CollectionId,
    EngineOperation,
    EngineOperationType,
    ExecuteActionOperation,
    ExecuteFlowOperation,
    ExecutePropsOptions,
    ExecuteTestOrRunTriggerResponse,
    ExecuteTriggerOperation,
    ExecuteTriggerResponse,
    ExecutionOutput,
    PieceTrigger,
    PrincipalType,
    ProjectId,
    TriggerHookType,
} from '@activepieces/shared'
import { Sandbox, sandboxManager } from '../workers/sandbox'
import { system } from './system/system'
import { SystemProp } from './system/system-prop'
import { tokenUtils } from '../authentication/lib/token-utils'
import { DropdownState, DynamicPropsValue } from '@activepieces/pieces-framework'
import { logger } from '../helper/logger'
import chalk from 'chalk'
import { getEdition, getWebhookSecret } from './secret-helper'
import { appEventRoutingService } from '../app-event-routing/app-event-routing.service'
import { pieceManager } from '../flows/common/piece-installer'

type InstallPieceParams = {
    path: string
    pieceName: string
    pieceVersion: string
}

type ExecuteReturn = {
    output: unknown
    standardError: string
}

const log = logger.child({ file: 'EngineHelper' })

const nodeExecutablePath = system.getOrThrow(SystemProp.NODE_EXECUTABLE_PATH)
const engineExecutablePath = system.getOrThrow(SystemProp.ENGINE_EXECUTABLE_PATH)

const installPiece = async (params: InstallPieceParams) => {
    log.debug(params, '[InstallPiece] params')

    const { path, pieceName, pieceVersion } = params

    await pieceManager.install({
        projectPath: path,
        pieces: [
            {
                name: pieceName,
                version: pieceVersion,
            },
        ],
    })
}

export const engineHelper = {
    async executeFlow(sandbox: Sandbox, operation: ExecuteFlowOperation): Promise<ExecutionOutput> {
        const result = await execute(EngineOperationType.EXECUTE_FLOW, sandbox, {
            ...operation,
            workerToken: await workerToken({ collectionId: operation.collectionId, projectId: operation.projectId }),
        })

        return result.output as ExecutionOutput
    },
<<<<<<< HEAD

    async executeParseEvent(operation: ExecuteEventParserOperation): Promise<ParseEventResponse> {
        const sandbox = await sandboxManager.obtainSandbox(apId())
        let result: ExecuteReturn
        try {
            await sandbox.recreate()
            const path = sandbox.getSandboxFolderPath()
            const { pieceName } = operation

            await installPiece({
                path,
                pieceName,
                pieceVersion: 'latest',
            })

            result = await execute(EngineOperationType.EXTRACT_EVENT_DATA, sandbox, operation)
        }
        finally {
            await sandboxManager.returnSandbox(sandbox.boxId)
        }
        return result.output as ParseEventResponse
    },

=======
>>>>>>> 339da4fa
    async executeTrigger(operation: ExecuteTriggerOperation): Promise<void | unknown[] | ExecuteTestOrRunTriggerResponse | ExecuteTriggerResponse> {
        const { pieceName, pieceVersion } = (operation.flowVersion.trigger as PieceTrigger).settings
        const sandbox = await getSandbox({
            pieceName,
            pieceVersion,
        })
        let result: ExecuteReturn
        try {
            result = await execute(EngineOperationType.EXECUTE_TRIGGER_HOOK, sandbox, {
                ...operation,
                edition: await getEdition(),
                appWebhookUrl: await appEventRoutingService.getAppWebhookUrl({ appName: pieceName }),
                webhookSecret: await getWebhookSecret(operation.flowVersion),
                workerToken: await workerToken({
                    collectionId: operation.collectionId,
                    projectId: operation.projectId,
                }),
            })
        }
        finally {
            await sandboxManager.returnSandbox(sandbox.boxId)
        }
        if (operation.hookType === TriggerHookType.TEST) {
            return result.output as ExecuteTestOrRunTriggerResponse
        }
        if (operation.hookType === TriggerHookType.RUN) {
            return result.output as unknown[]
        }
        return result.output as void
    },

    async executeProp(operation: ExecutePropsOptions): Promise<DropdownState<unknown> | Record<string, DynamicPropsValue>> {
        log.debug(operation, '[EngineHelper#executeProp] operation')

        const { pieceName, pieceVersion } = operation

        const sandbox = await getSandbox({
            pieceName,
            pieceVersion,
        })

        try {
            return await execute<DropdownState<unknown> | Record<string, DynamicPropsValue>>(
                EngineOperationType.EXECUTE_PROPERTY,
                sandbox,
                {
                    ...operation,
                    workerToken: await workerToken({
                        collectionId: operation.collectionId,
                        projectId: operation.projectId,
                    }),
                },
            )
        }
        finally {
            await sandboxManager.returnSandbox(sandbox.boxId)
        }
<<<<<<< HEAD

        return result.output
=======
>>>>>>> 339da4fa
    },

    async executeAction(operation: ExecuteActionOperation): Promise<ExecuteReturn> {
        logger.debug(operation, '[EngineHelper#executeAction] operation')

        const { pieceName, pieceVersion } = operation

        const sandbox = await getSandbox({
            pieceName,
            pieceVersion,
        })

        try {
            const result = await execute(EngineOperationType.EXECUTE_ACTION, sandbox, {
                ...operation,
                workerToken: await workerToken({
                    collectionId: operation.collectionId,
                    projectId: operation.projectId,
                }),
            })

            return result
        }
        finally {
            await sandboxManager.returnSandbox(sandbox.boxId)
        }
    },
}

function workerToken(request: { projectId: ProjectId, collectionId: CollectionId }): Promise<string> {
    return tokenUtils.encode({
        type: PrincipalType.WORKER,
        id: apId(),
        projectId: request.projectId,
        collectionId: request.collectionId,
    })
}

async function getSandbox({ pieceName, pieceVersion }: {
    pieceName: string
    pieceVersion: string
}): Promise<Sandbox> {
    const sandbox = await sandboxManager.obtainSandbox(`${pieceName}:${pieceVersion}`)
    if (sandbox.cached) {
        logger.info(`Resuing sandox number ${sandbox.boxId} for ${pieceName}:${pieceVersion}`)
        await sandbox.clean()
    }
    else {
        logger.info(`Preparing sandbox number ${sandbox.boxId} for ${pieceName}:${pieceVersion}`)
        await sandbox.recreate()
        const path = sandbox.getSandboxFolderPath()

        await installPiece({
            path,
            pieceName,
            pieceVersion,
        })
    }
    return sandbox
}

<<<<<<< HEAD
async function execute(operation: EngineOperationType, sandbox: Sandbox, input: EngineOperation): Promise<ExecuteReturn> {
=======
async function execute<T>(operation: EngineOperationType, sandbox: Sandbox, input: EngineOperation): Promise<T> {
>>>>>>> 339da4fa
    log.info(`Executing ${operation} inside sandbox number ${sandbox.boxId}`)

    const sandboxPath = sandbox.getSandboxFolderPath()

    await fs.copyFile(engineExecutablePath, `${sandboxPath}/activepieces-engine.js`)

    await fs.writeFile(`${sandboxPath}/input.json`, JSON.stringify({
        ...input,
        apiUrl: 'http://127.0.0.1:3000',
    }))

    await sandbox.runCommandLine(`${nodeExecutablePath} activepieces-engine.js ${operation}`)

    const standardOutput = await sandbox.parseStandardOutput()
    const standardError = await sandbox.parseStandardError()

    standardOutput.split('\n').forEach(f => {
        if (f.trim().length > 0) log.info({}, chalk.yellow(f))
    })

    standardError.split('\n').forEach(f => {
        if (f.trim().length > 0) log.error({}, chalk.red(f))
    })

    const outputFilePath = sandbox.getSandboxFilePath('output.json')
    const outputFile = await fs.readFile(outputFilePath, { encoding: 'utf-8' })

<<<<<<< HEAD
    const output = JSON.parse(outputFile)

    return {
        output,
        standardError,
    }
=======
    return JSON.parse(outputFile) as T
>>>>>>> 339da4fa
}<|MERGE_RESOLUTION|>--- conflicted
+++ resolved
@@ -33,8 +33,8 @@
     pieceVersion: string
 }
 
-type ExecuteReturn = {
-    output: unknown
+type ExecuteReturn<T> = {
+    output: T
     standardError: string
 }
 
@@ -68,41 +68,15 @@
 
         return result.output as ExecutionOutput
     },
-<<<<<<< HEAD
-
-    async executeParseEvent(operation: ExecuteEventParserOperation): Promise<ParseEventResponse> {
-        const sandbox = await sandboxManager.obtainSandbox(apId())
-        let result: ExecuteReturn
-        try {
-            await sandbox.recreate()
-            const path = sandbox.getSandboxFolderPath()
-            const { pieceName } = operation
-
-            await installPiece({
-                path,
-                pieceName,
-                pieceVersion: 'latest',
-            })
-
-            result = await execute(EngineOperationType.EXTRACT_EVENT_DATA, sandbox, operation)
-        }
-        finally {
-            await sandboxManager.returnSandbox(sandbox.boxId)
-        }
-        return result.output as ParseEventResponse
-    },
-
-=======
->>>>>>> 339da4fa
     async executeTrigger(operation: ExecuteTriggerOperation): Promise<void | unknown[] | ExecuteTestOrRunTriggerResponse | ExecuteTriggerResponse> {
         const { pieceName, pieceVersion } = (operation.flowVersion.trigger as PieceTrigger).settings
         const sandbox = await getSandbox({
             pieceName,
             pieceVersion,
         })
-        let result: ExecuteReturn
+
         try {
-            result = await execute(EngineOperationType.EXECUTE_TRIGGER_HOOK, sandbox, {
+            const result = await execute(EngineOperationType.EXECUTE_TRIGGER_HOOK, sandbox, {
                 ...operation,
                 edition: await getEdition(),
                 appWebhookUrl: await appEventRoutingService.getAppWebhookUrl({ appName: pieceName }),
@@ -112,17 +86,18 @@
                     projectId: operation.projectId,
                 }),
             })
+
+            if (operation.hookType === TriggerHookType.TEST) {
+                return result.output as ExecuteTestOrRunTriggerResponse
+            }
+            if (operation.hookType === TriggerHookType.RUN) {
+                return result.output as unknown[]
+            }
+            return result.output as void
         }
         finally {
             await sandboxManager.returnSandbox(sandbox.boxId)
         }
-        if (operation.hookType === TriggerHookType.TEST) {
-            return result.output as ExecuteTestOrRunTriggerResponse
-        }
-        if (operation.hookType === TriggerHookType.RUN) {
-            return result.output as unknown[]
-        }
-        return result.output as void
     },
 
     async executeProp(operation: ExecutePropsOptions): Promise<DropdownState<unknown> | Record<string, DynamicPropsValue>> {
@@ -136,7 +111,7 @@
         })
 
         try {
-            return await execute<DropdownState<unknown> | Record<string, DynamicPropsValue>>(
+            const result = await execute<DropdownState<unknown> | Record<string, DynamicPropsValue>>(
                 EngineOperationType.EXECUTE_PROPERTY,
                 sandbox,
                 {
@@ -147,18 +122,15 @@
                     }),
                 },
             )
+
+            return result.output
         }
         finally {
             await sandboxManager.returnSandbox(sandbox.boxId)
         }
-<<<<<<< HEAD
-
-        return result.output
-=======
->>>>>>> 339da4fa
-    },
-
-    async executeAction(operation: ExecuteActionOperation): Promise<ExecuteReturn> {
+    },
+
+    async executeAction(operation: ExecuteActionOperation): Promise<ExecuteReturn<unknown>> {
         logger.debug(operation, '[EngineHelper#executeAction] operation')
 
         const { pieceName, pieceVersion } = operation
@@ -217,11 +189,7 @@
     return sandbox
 }
 
-<<<<<<< HEAD
-async function execute(operation: EngineOperationType, sandbox: Sandbox, input: EngineOperation): Promise<ExecuteReturn> {
-=======
-async function execute<T>(operation: EngineOperationType, sandbox: Sandbox, input: EngineOperation): Promise<T> {
->>>>>>> 339da4fa
+async function execute<T>(operation: EngineOperationType, sandbox: Sandbox, input: EngineOperation): Promise<ExecuteReturn<T>> {
     log.info(`Executing ${operation} inside sandbox number ${sandbox.boxId}`)
 
     const sandboxPath = sandbox.getSandboxFolderPath()
@@ -249,14 +217,10 @@
     const outputFilePath = sandbox.getSandboxFilePath('output.json')
     const outputFile = await fs.readFile(outputFilePath, { encoding: 'utf-8' })
 
-<<<<<<< HEAD
-    const output = JSON.parse(outputFile)
+    const output = JSON.parse(outputFile) as T
 
     return {
         output,
         standardError,
     }
-=======
-    return JSON.parse(outputFile) as T
->>>>>>> 339da4fa
 }