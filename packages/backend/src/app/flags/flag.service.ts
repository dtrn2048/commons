import { Flag } from "@activepieces/shared";
import { ApFlagId } from "@activepieces/shared";
import { databaseConnection } from "../database/database-connection";
import { getBackendUrl } from "../helper/public-ip-utils";
import { system } from "../helper/system/system";
import { SystemProp } from "../helper/system/system-prop";
import { FlagEntity } from "./flag.entity";
import axios from "axios";

const flagRepo = databaseConnection.getRepository(FlagEntity);

export const flagService = {
  save: async (flag: FlagType): Promise<Flag> => {
    return await flagRepo.save({
      id: flag.id,
      value: flag.value,
    });
  },
  async getOne(flagId: ApFlagId): Promise<Flag | null> {
    return await flagRepo.findOneBy({
      id: flagId,
    });
  },
  async getAll(): Promise<Flag[]> {
    const flags = await flagRepo.find({});
    const now = new Date().toISOString();
    const created = now;
    const updated = now;
    // eslint-disable-next-line @typescript-eslint/no-var-requires
    const currentVersion = require('../../../../../package.json').version;
    const latestVersion = (await flagService.getLatestPackageDotJson()).version;
    flags.push(
      {
<<<<<<< HEAD
        id: FlagId.ENVIRONMENT,
        value: system.get(SystemProp.ENVIRONMENT),
        created,
        updated,
      },
      {
        id: FlagId.ENVIRONMENT,
        value: system.get(SystemProp.ENVIRONMENT),
=======
        id: ApFlagId.BACKEND_URL,
        value: await getBackendUrl(),
>>>>>>> 2c6b5c79
        created,
        updated,
      },
      {
        id: ApFlagId.SIGN_UP_ENABLED,
        value: system.getBoolean(SystemProp.SIGN_UP_ENABLED) ?? false,
        created,
        updated,
      },
      {
        id: ApFlagId.TELEMETRY_ENABLED,
        value: system.getBoolean(SystemProp.TELEMETRY_ENABLED) ?? true,
        created,
        updated,
      },
      {
        id: ApFlagId.FRONTEND_URL,
        value: system.get(SystemProp.FRONTEND_URL),
        created,
        updated,
      },
      {
        id: ApFlagId.WARNING_TEXT_BODY,
        value: system.get(SystemProp.WARNING_TEXT_BODY),
        created,
        updated,
      },
      {
        id: ApFlagId.WARNING_TEXT_HEADER,
        value: system.get(SystemProp.WARNING_TEXT_HEADER),
        created,
        updated,
      },
      {
        id: ApFlagId.CURRENT_VERSION,
        value: currentVersion,
        created,
        updated,
      },
      {
        id: ApFlagId.LATEST_VERSION,
        value: latestVersion,
        created,
        updated,
      }
    );

    return flags;
  },
  async getLatestPackageDotJson() {
    try {
      const pkgJson = (await axios.get("https://raw.githubusercontent.com/activepieces/activepieces/main/package.json")).data;
      return pkgJson;
    } catch (ex) {
      return { version: '0.0.0' }
    }
  }
};

<<<<<<< HEAD
export enum FlagId {
  FRONTEND_URL = "FRONTEND_URL",
  ENVIRONMENT = "ENVIRONMENT",
  WEBHOOK_URL_PREFIX = "WEBHOOK_URL_PREFIX",
  USER_CREATED = "USER_CREATED",
  SIGN_UP_ENABLED = "SIGN_UP_ENABLED",
  TELEMETRY_ENABLED = "TELEMETRY_ENABLED",
  WARNING_TEXT_BODY = "WARNING_TEXT_BODY",
  WARNING_TEXT_HEADER = "WARNING_TEXT_HEADER",
}

export type FlagType =
  | BaseFlagStructure<FlagId.ENVIRONMENT, string>
  | BaseFlagStructure<FlagId.FRONTEND_URL, string>
  | BaseFlagStructure<FlagId.WEBHOOK_URL_PREFIX, string>
  | BaseFlagStructure<FlagId.USER_CREATED, boolean>
  | BaseFlagStructure<FlagId.TELEMETRY_ENABLED, boolean>
  | BaseFlagStructure<FlagId.WARNING_TEXT_BODY, string>
  | BaseFlagStructure<FlagId.WARNING_TEXT_HEADER, string>;
=======

export type FlagType =
  | BaseFlagStructure<ApFlagId.FRONTEND_URL, string>
  | BaseFlagStructure<ApFlagId.BACKEND_URL, string>
  | BaseFlagStructure<ApFlagId.USER_CREATED, boolean>
  | BaseFlagStructure<ApFlagId.TELEMETRY_ENABLED, boolean>
  | BaseFlagStructure<ApFlagId.WARNING_TEXT_BODY, string>
  | BaseFlagStructure<ApFlagId.WARNING_TEXT_HEADER, string>;
>>>>>>> 2c6b5c79

interface BaseFlagStructure<K extends ApFlagId, V> {
  id: K;
  value: V;
}<|MERGE_RESOLUTION|>--- conflicted
+++ resolved
@@ -1,7 +1,6 @@
 import { Flag } from "@activepieces/shared";
 import { ApFlagId } from "@activepieces/shared";
 import { databaseConnection } from "../database/database-connection";
-import { getBackendUrl } from "../helper/public-ip-utils";
 import { system } from "../helper/system/system";
 import { SystemProp } from "../helper/system/system-prop";
 import { FlagEntity } from "./flag.entity";
@@ -31,19 +30,8 @@
     const latestVersion = (await flagService.getLatestPackageDotJson()).version;
     flags.push(
       {
-<<<<<<< HEAD
-        id: FlagId.ENVIRONMENT,
+        id: ApFlagId.ENVIRONMENT,
         value: system.get(SystemProp.ENVIRONMENT),
-        created,
-        updated,
-      },
-      {
-        id: FlagId.ENVIRONMENT,
-        value: system.get(SystemProp.ENVIRONMENT),
-=======
-        id: ApFlagId.BACKEND_URL,
-        value: await getBackendUrl(),
->>>>>>> 2c6b5c79
         created,
         updated,
       },
@@ -103,36 +91,13 @@
   }
 };
 
-<<<<<<< HEAD
-export enum FlagId {
-  FRONTEND_URL = "FRONTEND_URL",
-  ENVIRONMENT = "ENVIRONMENT",
-  WEBHOOK_URL_PREFIX = "WEBHOOK_URL_PREFIX",
-  USER_CREATED = "USER_CREATED",
-  SIGN_UP_ENABLED = "SIGN_UP_ENABLED",
-  TELEMETRY_ENABLED = "TELEMETRY_ENABLED",
-  WARNING_TEXT_BODY = "WARNING_TEXT_BODY",
-  WARNING_TEXT_HEADER = "WARNING_TEXT_HEADER",
-}
-
-export type FlagType =
-  | BaseFlagStructure<FlagId.ENVIRONMENT, string>
-  | BaseFlagStructure<FlagId.FRONTEND_URL, string>
-  | BaseFlagStructure<FlagId.WEBHOOK_URL_PREFIX, string>
-  | BaseFlagStructure<FlagId.USER_CREATED, boolean>
-  | BaseFlagStructure<FlagId.TELEMETRY_ENABLED, boolean>
-  | BaseFlagStructure<FlagId.WARNING_TEXT_BODY, string>
-  | BaseFlagStructure<FlagId.WARNING_TEXT_HEADER, string>;
-=======
-
 export type FlagType =
   | BaseFlagStructure<ApFlagId.FRONTEND_URL, string>
-  | BaseFlagStructure<ApFlagId.BACKEND_URL, string>
+  | BaseFlagStructure<ApFlagId.WEBHOOK_URL_PREFIX, string>
   | BaseFlagStructure<ApFlagId.USER_CREATED, boolean>
   | BaseFlagStructure<ApFlagId.TELEMETRY_ENABLED, boolean>
   | BaseFlagStructure<ApFlagId.WARNING_TEXT_BODY, string>
   | BaseFlagStructure<ApFlagId.WARNING_TEXT_HEADER, string>;
->>>>>>> 2c6b5c79
 
 interface BaseFlagStructure<K extends ApFlagId, V> {
   id: K;
