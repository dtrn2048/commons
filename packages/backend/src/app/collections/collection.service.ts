--- conflicted
+++ resolved
@@ -12,7 +12,6 @@
     SeekPage,
     TelemetryEventName,
     UpdateCollectionRequest,
-<<<<<<< HEAD
 } from '@activepieces/shared'
 import { CollectionEntity } from './collection.entity'
 import { paginationHelper } from '../helper/pagination/pagination-utils'
@@ -21,18 +20,8 @@
 import { ActivepiecesError, ErrorCode } from '@activepieces/shared'
 import { instanceSideEffects } from '../instance/instance-side-effects'
 import { telemetry } from '../helper/telemetry.utils'
-=======
-} from "@activepieces/shared";
-import { CollectionEntity } from "./collection.entity";
-import { paginationHelper } from "../helper/pagination/pagination-utils";
-import { buildPaginator } from "../helper/pagination/build-paginator";
-import { databaseConnection } from "../database/database-connection";
-import { ActivepiecesError, ErrorCode } from "@activepieces/shared";
-import { instanceSideEffects } from "../instance/instance-side-effects";
-import { telemetry } from "../helper/telemetry.utils";
-import { instanceService } from "../instance/instance.service";
+import { instanceService } from '../instance/instance.service'
 
->>>>>>> 9b4e2f78
 
 export const collectionRepo = databaseConnection.getRepository(CollectionEntity)
 
@@ -67,36 +56,21 @@
 
         return collection
     },
-<<<<<<< HEAD
-    async list(projectId: ProjectId, cursorRequest: Cursor | null, limit: number): Promise<SeekPage<Collection>> {
+    async list(projectId: ProjectId, cursorRequest: Cursor | null, limit: number): Promise<SeekPage<CollectionListDto>> {
         const decodedCursor = paginationHelper.decodeCursor(cursorRequest)
         const paginator = buildPaginator({
             entity: CollectionEntity,
-            paginationKeys: ['created'],
-=======
-    async list(projectId: ProjectId, cursorRequest: Cursor | null, limit: number): Promise<SeekPage<CollectionListDto>> {
-        const decodedCursor = paginationHelper.decodeCursor(cursorRequest);
-        const paginator = buildPaginator({
-            entity: CollectionEntity,
->>>>>>> 9b4e2f78
             query: {
                 limit,
                 order: 'ASC',
                 afterCursor: decodedCursor.nextCursor,
                 beforeCursor: decodedCursor.previousCursor,
             },
-<<<<<<< HEAD
         })
         const queryBuilder = collectionRepo.createQueryBuilder('collection').where({ projectId })
         const { data, cursor } = await paginator.paginate(queryBuilder.where({ projectId }))
-        return paginationHelper.createPage<Collection>(data, cursor)
-=======
-        });
-        const queryBuilder = collectionRepo.createQueryBuilder("collection").where({ projectId });
-        const { data, cursor } = await paginator.paginate(queryBuilder.where({ projectId }));
-        const enrichedData = await findInstanceStatusForCollections(data);
-        return paginationHelper.createPage<CollectionListDto>(enrichedData, cursor);
->>>>>>> 9b4e2f78
+        const enrichedData = await findInstanceStatusForCollections(data)
+        return paginationHelper.createPage<CollectionListDto>(enrichedData, cursor)
     },
 
     async update({ projectId, collectionId, request }: { projectId: ProjectId, collectionId: CollectionId, request: UpdateCollectionRequest }): Promise<Collection | null> {
@@ -128,20 +102,18 @@
         instanceSideEffects.onCollectionDelete({ projectId, collectionId })
         await collectionRepo.delete({ projectId: projectId, id: collectionId })
     },
-<<<<<<< HEAD
-=======
 
-};
+}
 function findCollectionStatus(instance: Instance | undefined) : CollectionStatus{
     if (instance) {
         switch (instance.status) {
-        case InstanceStatus.ENABLED:
-            return CollectionStatus.ENABLED;
-        case InstanceStatus.DISABLED:
-            return CollectionStatus.DISABLED;
+            case InstanceStatus.ENABLED:
+                return CollectionStatus.ENABLED
+            case InstanceStatus.DISABLED:
+                return CollectionStatus.DISABLED
         }
     }
-    return CollectionStatus.UNPUBLISHED;
+    return CollectionStatus.UNPUBLISHED
 }
 
 async function findInstanceStatusForCollections(data: Collection[]): Promise<CollectionListDto[]> {
@@ -149,14 +121,13 @@
         return new Promise((resolve, reject) => {
             instanceService.getByCollectionId({ projectId: collection.projectId, collectionId: collection.id })
                 .then(instance => {
-                    const collectionStatus = findCollectionStatus(instance);
-                    resolve({ ...collection, status: collectionStatus });
+                    const collectionStatus = findCollectionStatus(instance)
+                    resolve({ ...collection, status: collectionStatus })
                 })
                 .catch(error => {
-                    reject(error);
-                });
-        });
-    });
-    return Promise.all(dataPromise);
->>>>>>> 9b4e2f78
+                    reject(error)
+                })
+        })
+    })
+    return Promise.all(dataPromise)
 }