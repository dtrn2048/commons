--- conflicted
+++ resolved
@@ -27,11 +27,7 @@
 import { AddPartialUniqueIndexForEmailAndPlatformIdIsNull1701096458822 } from './migration/common/1701096458822-add-partial-unique-index-for-email-and-platform-id-is-null'
 import { AddPlatformIdToFileSqlite1701808264444 } from './migration/sqlite/1701808264444-AddPlatformIdToFileSqlite'
 import { RemoveFlowInstanceSqlite1702412280963 } from './migration/sqlite/1702412280963-remove-flow-instance-sqlite'
-<<<<<<< HEAD
-import { RenameAppNameToPieceNameSqlite1703712428134 } from './migration/sqlite/1703712428134-RenameAppNameToPieceNameSqlite'
-=======
 import { UpdateStatusInUserSqlite1703713027818 } from './migration/1703713027818-UpdateStatusInUserSqlite'
->>>>>>> 01977fbd
 
 const getSqliteDatabaseFilePath = (): string => {
     const apConfigDirectoryPath = system.getOrThrow(SystemProp.CONFIG_PATH)
@@ -75,11 +71,7 @@
         AddPartialUniqueIndexForEmailAndPlatformIdIsNull1701096458822,
         AddPlatformIdToFileSqlite1701808264444,
         RemoveFlowInstanceSqlite1702412280963,
-<<<<<<< HEAD
-        RenameAppNameToPieceNameSqlite1703712428134,
-=======
         UpdateStatusInUserSqlite1703713027818,
->>>>>>> 01977fbd
     ]
     const edition = getEdition()
     if (edition !== ApEdition.COMMUNITY) {
