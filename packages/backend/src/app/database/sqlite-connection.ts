import os from 'node:os'
import path from 'node:path'
import { mkdirSync } from 'node:fs'
import { DataSource, MigrationInterface } from 'typeorm'
import { InitialSql3Migration1690195839899 } from './migration/sqllite3/1690195839899-InitialSql3Migration'
import { commonProperties } from './database-connection'
import { AddAppConnectionTypeToTopLevel1691706020626 } from './migration/sqllite3/1691706020626-add-app-connection-type-to-top-level'
import { AddTagsToRunSqlite31692056190942 } from './migration/sqllite3/1692056190942-AddTagsToRunSqlite3'
import { AddStepFileSqlite31692958076906 } from './migration/sqllite3/1692958076906-AddStepFileSqlite3'
import { AddStatusToConnectionsSqlite31693402376520 } from './migration/sqllite3/1693402376520-AddStatusToConnectionsSqlite3'
import { AddImageUrlAndTitleToUser1693774053027 } from './migration/sqllite3/1693774053027-AddImageUrlAndTitleToUser'
import { FileTypeCompression1694695212159 } from './migration/sqllite3/1694695212159-file-type-compression'
import { AddPieceTypeAndPackageTypeToFlowVersion1696245170061 } from './migration/common/1696245170061-add-piece-type-and-package-type-to-flow-version'
import { AddChatBotSqlite31696029443045 } from './migration/sqllite3/1696029443045-AddChatBotSqlite3'
import { ApEdition, ApEnvironment } from '@activepieces/shared'
import { getEdition } from '../helper/secret-helper'
import { AddPieceTypeAndPackageTypeToPieceMetadata1696016228398 } from './migration/sqllite3/1696016228398-add-piece-type-and-package-type-to-piece-metadata'
import { Sql3MigrationCloud1690478550304 } from '../ee/database/migrations/sqlite3/1690478550304-Sql3MigrationCloud'
import { AddReferralsSqlLite31690547637542 } from '../ee/database/migrations/sqlite3/1690547637542-AddReferralsSqlLite3'
import { FlowTemplateAddUserIdAndImageUrl1694380048802 } from '../ee/database/migrations/sqlite3/1694380048802-flow-template-add-user-id-and-image-url'
import { AddArchiveIdToPieceMetadata1696956123632 } from './migration/sqllite3/1696956123632-add-archive-id-to-piece-metadata'
import { system } from '../helper/system/system'
import { SystemProp } from '../helper/system/system-prop'
<<<<<<< HEAD
import { AddCustomDomainEntitySqlite31697809582553 } from './migration/sqllite3/1697809582553-AddCustomDomainEntitySqlite3'
=======
import { StoreCodeInsideFlow1697969398200 } from './migration/common/1697969398200-store-code-inside-flow'
>>>>>>> df2794f9

const getSqliteDatabaseFilePath = (): string => {
    const homeDirectoryPath = os.homedir()
    const apConfigDirectoryName = '.activepieces'
    const apConfigDirectoryPath = path.join(homeDirectoryPath, apConfigDirectoryName)
    mkdirSync(apConfigDirectoryPath, { recursive: true })
    return path.join(apConfigDirectoryPath, 'database.sqlite')
}

const getSqliteDatabaseInMemory = (): string => {
    return ':memory:'
}

const getSqliteDatabase = (): string => {
    const env = system.getOrThrow<ApEnvironment>(SystemProp.ENVIRONMENT)

    if (env === ApEnvironment.TESTING) {
        return getSqliteDatabaseInMemory()
    }

    return getSqliteDatabaseFilePath()
}

const getMigrations = (): (new () => MigrationInterface)[] => {
    const commonMigration = [
        InitialSql3Migration1690195839899,
        AddAppConnectionTypeToTopLevel1691706020626,
        AddTagsToRunSqlite31692056190942,
        AddStepFileSqlite31692958076906,
        AddStatusToConnectionsSqlite31693402376520,
        AddImageUrlAndTitleToUser1693774053027,
        AddChatBotSqlite31696029443045,
        FileTypeCompression1694695212159,
        AddPieceTypeAndPackageTypeToPieceMetadata1696016228398,
        AddPieceTypeAndPackageTypeToFlowVersion1696245170061,
        AddArchiveIdToPieceMetadata1696956123632,
<<<<<<< HEAD
        // TODO REMOVE
        AddCustomDomainEntitySqlite31697809582553
=======
        StoreCodeInsideFlow1697969398200,
>>>>>>> df2794f9
    ]
    const edition = getEdition()
    switch (edition) {
        case ApEdition.CLOUD:
            commonMigration.push(
                Sql3MigrationCloud1690478550304,
                AddReferralsSqlLite31690547637542,
                FlowTemplateAddUserIdAndImageUrl1694380048802,
            )
            break
        case ApEdition.ENTERPRISE:
            break
        case ApEdition.COMMUNITY:
            break
    }
    return commonMigration
}

const getMigrationConfig = (): MigrationConfig => {
    const env = system.getOrThrow<ApEnvironment>(SystemProp.ENVIRONMENT)

    if (env === ApEnvironment.TESTING) {
        return {}
    }

    return {
        migrationsRun: true,
        migrationsTransactionMode: 'each',
        migrations: getMigrations(),
    }
}

export const createSqlLiteDataSource = (): DataSource => {
    const migrationConfig = getMigrationConfig()

    return new DataSource({
        type: 'sqlite',
        database: getSqliteDatabase(),
        ...migrationConfig,
        ...commonProperties,
    })
}

type MigrationConfig = {
    migrationsRun?: boolean
    migrationsTransactionMode?: 'all' | 'none' | 'each'
    migrations?: (new () => MigrationInterface)[]
}<|MERGE_RESOLUTION|>--- conflicted
+++ resolved
@@ -21,11 +21,7 @@
 import { AddArchiveIdToPieceMetadata1696956123632 } from './migration/sqllite3/1696956123632-add-archive-id-to-piece-metadata'
 import { system } from '../helper/system/system'
 import { SystemProp } from '../helper/system/system-prop'
-<<<<<<< HEAD
-import { AddCustomDomainEntitySqlite31697809582553 } from './migration/sqllite3/1697809582553-AddCustomDomainEntitySqlite3'
-=======
 import { StoreCodeInsideFlow1697969398200 } from './migration/common/1697969398200-store-code-inside-flow'
->>>>>>> df2794f9
 
 const getSqliteDatabaseFilePath = (): string => {
     const homeDirectoryPath = os.homedir()
@@ -62,12 +58,7 @@
         AddPieceTypeAndPackageTypeToPieceMetadata1696016228398,
         AddPieceTypeAndPackageTypeToFlowVersion1696245170061,
         AddArchiveIdToPieceMetadata1696956123632,
-<<<<<<< HEAD
-        // TODO REMOVE
-        AddCustomDomainEntitySqlite31697809582553
-=======
         StoreCodeInsideFlow1697969398200,
->>>>>>> df2794f9
     ]
     const edition = getEdition()
     switch (edition) {
