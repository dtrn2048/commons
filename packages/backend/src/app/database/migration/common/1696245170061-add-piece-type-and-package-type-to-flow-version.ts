--- conflicted
+++ resolved
@@ -8,34 +8,15 @@
         logger.info('AddPieceTypeAndPackageTypeToFlowVersion1696245170061: found ' + flowVersionIds.length + ' versions')
         let updatedFlows = 0
         for (const { id } of flowVersionIds) {
-<<<<<<< HEAD
-            const flowVersion = await queryRunner.query(`
-                SELECT * from flow_version
-                    where id = '${id}
-            `)
-
-            if (flowVersion) {
-=======
             // Fetch FlowVersion record by ID
             const flowVersion = await queryRunner.query('SELECT * FROM flow_version WHERE id = ?', [id])
             if (flowVersion.length > 0) {
->>>>>>> 905e1f73
                 const updated = traverseAndUpdateSubFlow(
                     addPackageTypeAndPieceTypeToPieceStepSettings,
                     flowVersion[0].trigger,
                 )
-
                 if (updated) {
-<<<<<<< HEAD
-                    const triggerStringified = JSON.stringify(flowVersion.trigger)
-                    await queryRunner.query(`
-                        UPDATE flow_version
-                            SET trigger = '${triggerStringified}'
-                            WHERE id = '${id}
-                    `)
-=======
                     await queryRunner.query('UPDATE flow_version SET trigger = ? WHERE id = ?', [flowVersion[0].trigger, flowVersion[0].id])
->>>>>>> 905e1f73
                 }
             }
             updatedFlows++
@@ -52,14 +33,7 @@
         const flowVersionIds = await queryRunner.query('SELECT id FROM flow_version')
         for (const { id } of flowVersionIds) {
             // Fetch FlowVersion record by ID
-<<<<<<< HEAD
-            const flowVersion = await queryRunner.query(`
-                SELECT * from flow_version
-                    where id = '${id}
-            `)
-=======
             const flowVersion = await queryRunner.query('SELECT * FROM flow_version WHERE id = ?', [id])
->>>>>>> 905e1f73
 
             if (flowVersion.length > 0) {
                 const updated = traverseAndUpdateSubFlow(
@@ -67,16 +41,7 @@
                     flowVersion[0].trigger,
                 )
                 if (updated) {
-<<<<<<< HEAD
-                    const triggerStringified = JSON.stringify(flowVersion.trigger)
-                    await queryRunner.query(`
-                        UPDATE flow_version
-                            SET trigger = '${triggerStringified}'
-                            WHERE id = '${id}
-                    `)
-=======
                     await queryRunner.query('UPDATE flow_version SET trigger = ? WHERE id = ?', [flowVersion[0].trigger, flowVersion[0].id])
->>>>>>> 905e1f73
                 }
             }
         }
