import { TlsOptions } from 'node:tls'
import { DataSource } from 'typeorm'
import { UserEntity } from '../user/user-entity'
import { ProjectEntity } from '../project/project.entity'
import { FlowEntity } from '../flows/flow/flow.entity'
import { FlowVersionEntity } from '../flows/flow-version/flow-version-entity'
import { FileEntity } from '../file/file.entity'
import { StoreEntryEntity } from '../store-entry/store-entry-entity'
import { FlowRunEntity } from '../flows/flow-run/flow-run-entity'
import { FlagEntity } from '../flags/flag.entity'
import { system } from '../helper/system/system'
import { SystemProp } from '../helper/system/system-prop'
import { AppConnectionEntity } from '../app-connection/app-connection.entity'
import { FlowAndFileProjectId1674788714498 } from './migration/1674788714498-FlowAndFileProjectId'
import { initializeSchema1676238396411 } from './migration/1676238396411-initialize-schema'
import { removeStoreAction1676649852890 } from './migration/1676649852890-remove-store-action'
import { encryptCredentials1676505294811 } from './migration/1676505294811-encrypt-credentials'
import { ProjectPlanEntity } from '@ee/billing/backend/plan.entity'
import { ProjectUsageEntity } from '@ee/billing/backend/usage.entity'
import { billing1677286751592 } from './migration/1677286751592-billing'
import { addVersionToPieceSteps1677521257188 } from './migration/1677521257188-add-version-to-piece-steps'
import { AppEventRoutingEntity } from '../app-event-routing/app-event-routing.entity'
import { productEmbed1677894800372 } from './migration/1677894800372-product-embed'
import { AppCredentialEntity } from '@ee/product-embed/backend/app-credentials/app-credentials.entity'
import { ConnectionKeyEntity } from '@ee/product-embed/backend/connection-keys/connection-key.entity'
import { TriggerEventEntity } from '../flows/trigger-events/trigger-event.entity'
import { addtriggerevents1678621361185 } from './migration/1678621361185-addtriggerevents'
import { removeCollectionVersion1678492809093 } from './migration/1678492809093-removeCollectionVersion'
import { addEventRouting1678382946390 } from './migration/1678382946390-add-event-routing'
import { bumpFixPieceVersions1678928503715 } from './migration/1678928503715-bump-fix-piece-versions'
import { migrateSchedule1679014156667 } from './migration/1679014156667-migrate-schedule'
import { addNotificationsStatus1680563747425 } from './migration/1680563747425-add-notifications-status'
import { AddInputUiInfo1681107443963 } from './migration/1681107443963-AddInputUiInfo'
import { WebhookSimulationEntity } from '../webhooks/webhook-simulation/webhook-simulation-entity'
import { CreateWebhookSimulationSchema1680698259291 } from './migration/1680698259291-create-webhook-simulation-schema'
import { FlowInstanceEntity } from '../flows/flow-instance/flow-instance.entity'
import { FolderEntity } from '../flows/folder/folder.entity'
import { RemoveCollections1680986182074 } from './migration/1680986182074-RemoveCollections'
import { StoreAllPeriods1681019096716 } from './migration/1681019096716-StoreAllPeriods'
import { AllowNullableStoreEntryAndTrigger1683040965874 } from './migration/1683040965874-allow-nullable-store-entry'
import { RenameNotifications1683195711242 } from './migration/1683195711242-rename-notifications'
import { ListFlowRunsIndices1683199709317 } from './migration/1683199709317-list-flow-runs-indices'
import { ProjectNotifyStatusNotNull1683458275525 } from './migration/1683458275525-project-notify-status-not-null'
<<<<<<< HEAD
import { FlowRunPauseMetadata1683552928243 } from './migration/1683552928243-flow-run-pause-metadata'
=======
import { ChangeVariableSyntax1683898241599 } from './migration/1683898241599-ChangeVariableSyntax'
>>>>>>> d8fd88c0

const database = system.getOrThrow(SystemProp.POSTGRES_DATABASE)
const host = system.getOrThrow(SystemProp.POSTGRES_HOST)
const password = system.getOrThrow(SystemProp.POSTGRES_PASSWORD)
const serializedPort = system.getOrThrow(SystemProp.POSTGRES_PORT)
const port = Number.parseInt(serializedPort, 10)
const username = system.getOrThrow(SystemProp.POSTGRES_USERNAME)

const getSslConfig = (): boolean | TlsOptions => {
    const useSsl = system.get(SystemProp.POSTGRES_USE_SSL)

    if (useSsl === 'true') {
        return {
            ca: system.get(SystemProp.POSTGRES_SSL_CA),
        }
    }

    return false
}

const getMigrations = () => {
    return [
        FlowAndFileProjectId1674788714498,
        initializeSchema1676238396411,
        encryptCredentials1676505294811,
        removeStoreAction1676649852890,
        billing1677286751592,
        addVersionToPieceSteps1677521257188,
        productEmbed1677894800372,
        addtriggerevents1678621361185,
        removeCollectionVersion1678492809093,
        addEventRouting1678382946390,
        bumpFixPieceVersions1678928503715,
        migrateSchedule1679014156667,
        addNotificationsStatus1680563747425,
        AddInputUiInfo1681107443963,
        CreateWebhookSimulationSchema1680698259291,
        RemoveCollections1680986182074,
        StoreAllPeriods1681019096716,
        AllowNullableStoreEntryAndTrigger1683040965874,
        RenameNotifications1683195711242,
        ListFlowRunsIndices1683199709317,
        ProjectNotifyStatusNotNull1683458275525,
<<<<<<< HEAD
        FlowRunPauseMetadata1683552928243,
=======
        ChangeVariableSyntax1683898241599,
>>>>>>> d8fd88c0
    ]
}

export const databaseConnection = new DataSource({
    type: 'postgres',
    host,
    port,
    username,
    password,
    database,
    synchronize: false,
    subscribers: [],
    migrationsRun: true,
    migrationsTransactionMode: 'each',
    ssl: getSslConfig(),
    migrations: getMigrations(),
    entities: [
        TriggerEventEntity,
        FlowInstanceEntity,
        AppEventRoutingEntity,
        AppCredentialEntity,
        ConnectionKeyEntity,
        FileEntity,
        FlagEntity,
        FlowEntity,
        FlowVersionEntity,
        FlowRunEntity,
        ProjectEntity,
        StoreEntryEntity,
        UserEntity,
        AppConnectionEntity,
        ProjectPlanEntity,
        ProjectUsageEntity,
        WebhookSimulationEntity,
        FolderEntity,
    ],
})<|MERGE_RESOLUTION|>--- conflicted
+++ resolved
@@ -41,11 +41,8 @@
 import { RenameNotifications1683195711242 } from './migration/1683195711242-rename-notifications'
 import { ListFlowRunsIndices1683199709317 } from './migration/1683199709317-list-flow-runs-indices'
 import { ProjectNotifyStatusNotNull1683458275525 } from './migration/1683458275525-project-notify-status-not-null'
-<<<<<<< HEAD
 import { FlowRunPauseMetadata1683552928243 } from './migration/1683552928243-flow-run-pause-metadata'
-=======
 import { ChangeVariableSyntax1683898241599 } from './migration/1683898241599-ChangeVariableSyntax'
->>>>>>> d8fd88c0
 
 const database = system.getOrThrow(SystemProp.POSTGRES_DATABASE)
 const host = system.getOrThrow(SystemProp.POSTGRES_HOST)
@@ -89,11 +86,8 @@
         RenameNotifications1683195711242,
         ListFlowRunsIndices1683199709317,
         ProjectNotifyStatusNotNull1683458275525,
-<<<<<<< HEAD
         FlowRunPauseMetadata1683552928243,
-=======
         ChangeVariableSyntax1683898241599,
->>>>>>> d8fd88c0
     ]
 }
 
