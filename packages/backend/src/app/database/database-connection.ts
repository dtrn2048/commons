import { TlsOptions } from "node:tls";
import { DataSource } from "typeorm";
import { UserEntity } from "../user/user-entity";
import { ProjectEntity } from "../project/project.entity";
import { CollectionVersionEntity } from "../collections/collection-version/collection-version-entity";
import { CollectionEntity } from "../collections/collection.entity";
import { FlowEntity } from "../flows/flow.entity";
import { FlowVersionEntity } from "../flows/flow-version/flow-version-entity";
import { FileEntity } from "../file/file.entity";
import { StoreEntryEntity } from "../store-entry/store-entry-entity";
import { InstanceEntity } from "../instance/instance.entity";
import { FlowRunEntity } from "../flow-run/flow-run-entity";
import { FlagEntity } from "../flags/flag.entity";
import { system } from "../helper/system/system";
import { SystemProp } from "../helper/system/system-prop";
import { AppConnectionEntity } from "../app-connection/app-connection.entity";
import { FlowAndFileProjectId1674788714498 } from "./migration/1674788714498-FlowAndFileProjectId";
import { initializeSchema1676238396411 } from "./migration/1676238396411-initialize-schema";
<<<<<<< HEAD
import { removeStoreAction1676649852890 } from "./migration/1676649852890-remove-store-action";
=======
import { encryptCredentials1676505294811 } from "./migration/1676505294811-encrypt-credentials";
>>>>>>> 4fd78946

const env = system.get(SystemProp.ENVIRONMENT);
const database = system.getOrThrow(SystemProp.POSTGRES_DATABASE);
const host = system.getOrThrow(SystemProp.POSTGRES_HOST);
const password = system.getOrThrow(SystemProp.POSTGRES_PASSWORD);
const serializedPort = system.getOrThrow(SystemProp.POSTGRES_PORT);
const port = Number.parseInt(serializedPort, 10);
const username = system.getOrThrow(SystemProp.POSTGRES_USERNAME);

const getSyncConfig = (): boolean => {
    if (env === 'prod') {
        return false;
    }

    return true;
}

const getSslConfig = (): boolean | TlsOptions => {
    const useSsl = system.get(SystemProp.POSTGRES_USE_SSL);

    if (useSsl === 'true') {
        return {
            ca: system.get(SystemProp.POSTGRES_SSL_CA),
        }
    }

    return false;
}

const getMigrations = () => {
    const commonMigration = [removeStoreAction1676649852890];
    if (env === 'prod') {
        return [
            FlowAndFileProjectId1674788714498,
            initializeSchema1676238396411,
<<<<<<< HEAD
            ...commonMigration
        ];
    }
    return commonMigration;
=======
            encryptCredentials1676505294811
        ];
    }
    return [encryptCredentials1676505294811];
>>>>>>> 4fd78946
}

export const databaseConnection = new DataSource({
    type: "postgres",
    host,
    port,
    username,
    password,
    database,
    synchronize: getSyncConfig(),
    subscribers: [],
    ssl: getSslConfig(),
    migrations: getMigrations(),
    entities: [
        CollectionEntity,
        CollectionVersionEntity,
        FileEntity,
        FlagEntity,
        FlowEntity,
        FlowVersionEntity,
        InstanceEntity,
        FlowRunEntity,
        ProjectEntity,
        StoreEntryEntity,
        UserEntity,
        AppConnectionEntity
    ],
});<|MERGE_RESOLUTION|>--- conflicted
+++ resolved
@@ -16,11 +16,8 @@
 import { AppConnectionEntity } from "../app-connection/app-connection.entity";
 import { FlowAndFileProjectId1674788714498 } from "./migration/1674788714498-FlowAndFileProjectId";
 import { initializeSchema1676238396411 } from "./migration/1676238396411-initialize-schema";
-<<<<<<< HEAD
 import { removeStoreAction1676649852890 } from "./migration/1676649852890-remove-store-action";
-=======
 import { encryptCredentials1676505294811 } from "./migration/1676505294811-encrypt-credentials";
->>>>>>> 4fd78946
 
 const env = system.get(SystemProp.ENVIRONMENT);
 const database = system.getOrThrow(SystemProp.POSTGRES_DATABASE);
@@ -51,22 +48,17 @@
 }
 
 const getMigrations = () => {
-    const commonMigration = [removeStoreAction1676649852890];
+    const dataMigration = [removeStoreAction1676649852890, encryptCredentials1676505294811];
     if (env === 'prod') {
         return [
             FlowAndFileProjectId1674788714498,
             initializeSchema1676238396411,
-<<<<<<< HEAD
-            ...commonMigration
-        ];
-    }
-    return commonMigration;
-=======
+            removeStoreAction1676649852890,
             encryptCredentials1676505294811
         ];
     }
-    return [encryptCredentials1676505294811];
->>>>>>> 4fd78946
+    // These are data migrations, no schema is changed
+    return [removeStoreAction1676649852890, encryptCredentials1676505294811];
 }
 
 export const databaseConnection = new DataSource({
