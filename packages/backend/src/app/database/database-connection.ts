import { TlsOptions } from 'node:tls'
import { DataSource } from 'typeorm'
import { UserEntity } from '../user/user-entity'
import { ProjectEntity } from '../project/project.entity'
import { FlowEntity } from '../flows/flow/flow.entity'
import { FlowVersionEntity } from '../flows/flow-version/flow-version-entity'
import { FileEntity } from '../file/file.entity'
import { StoreEntryEntity } from '../store-entry/store-entry-entity'
import { FlowRunEntity } from '../flows/flow-run/flow-run-entity'
import { FlagEntity } from '../flags/flag.entity'
import { system } from '../helper/system/system'
import { SystemProp } from '../helper/system/system-prop'
import { AppConnectionEntity } from '../app-connection/app-connection.entity'
import { FlowAndFileProjectId1674788714498 } from './migration/1674788714498-FlowAndFileProjectId'
import { initializeSchema1676238396411 } from './migration/1676238396411-initialize-schema'
import { removeStoreAction1676649852890 } from './migration/1676649852890-remove-store-action'
import { encryptCredentials1676505294811 } from './migration/1676505294811-encrypt-credentials'
import { ProjectPlanEntity } from '@ee/billing/backend/plan.entity'
import { ProjectUsageEntity } from '@ee/billing/backend/usage.entity'
import { billing1677286751592 } from './migration/1677286751592-billing'
import { addVersionToPieceSteps1677521257188 } from './migration/1677521257188-add-version-to-piece-steps'
import { AppEventRoutingEntity } from '../app-event-routing/app-event-routing.entity'
import { productEmbed1677894800372 } from './migration/1677894800372-product-embed'
import { AppCredentialEntity } from '@ee/product-embed/backend/app-credentials/app-credentials.entity'
import { ConnectionKeyEntity } from '@ee/product-embed/backend/connection-keys/connection-key.entity'
import { TriggerEventEntity } from '../flows/trigger-events/trigger-event.entity'
import { addtriggerevents1678621361185 } from './migration/1678621361185-addtriggerevents'
import { removeCollectionVersion1678492809093 } from './migration/1678492809093-removeCollectionVersion'
import { addEventRouting1678382946390 } from './migration/1678382946390-add-event-routing'
import { bumpFixPieceVersions1678928503715 } from './migration/1678928503715-bump-fix-piece-versions'
import { migrateSchedule1679014156667 } from './migration/1679014156667-migrate-schedule'
import { AddInputUiInfo1681107443963 } from './migration/1681107443963-AddInputUiInfo'
import { WebhookSimulationEntity } from '../webhooks/webhook-simulation/webhook-simulation-entity'
import { CreateWebhookSimulationSchema1680698259291 } from './migration/1680698259291-create-webhook-simulation-schema'
<<<<<<< HEAD
import { FlowInstanceEntity } from '../flows/flow-instance/flow-instance.entity'
import { FolderEntity } from '../flows/folder/folder.entity'
import { RemoveCollections1680986182074 } from './migration/1680986182074-RemoveCollections'
=======
import { StoreAllPeriods1681019096716 } from './migration/1681019096716-StoreAllPeriods'
>>>>>>> 4260c91e

const database = system.getOrThrow(SystemProp.POSTGRES_DATABASE)
const host = system.getOrThrow(SystemProp.POSTGRES_HOST)
const password = system.getOrThrow(SystemProp.POSTGRES_PASSWORD)
const serializedPort = system.getOrThrow(SystemProp.POSTGRES_PORT)
const port = Number.parseInt(serializedPort, 10)
const username = system.getOrThrow(SystemProp.POSTGRES_USERNAME)

const getSslConfig = (): boolean | TlsOptions => {
    const useSsl = system.get(SystemProp.POSTGRES_USE_SSL)

    if (useSsl === 'true') {
        return {
            ca: system.get(SystemProp.POSTGRES_SSL_CA),
        }
    }

    return false
}

const getMigrations = () => {
    return [
        FlowAndFileProjectId1674788714498,
        initializeSchema1676238396411,
        encryptCredentials1676505294811,
        removeStoreAction1676649852890,
        billing1677286751592,
        addVersionToPieceSteps1677521257188,
        productEmbed1677894800372,
        addtriggerevents1678621361185,
        removeCollectionVersion1678492809093,
        addEventRouting1678382946390,
        bumpFixPieceVersions1678928503715,
        migrateSchedule1679014156667,
        AddInputUiInfo1681107443963,
        CreateWebhookSimulationSchema1680698259291,
<<<<<<< HEAD
        RemoveCollections1680986182074,
=======
        StoreAllPeriods1681019096716,
>>>>>>> 4260c91e
    ]
}

export const databaseConnection = new DataSource({
    type: 'postgres',
    host,
    port,
    username,
    password,
    database,
    synchronize: false,
    subscribers: [],
    migrationsRun: true,
    migrationsTransactionMode: 'each',
    ssl: getSslConfig(),
    migrations: getMigrations(),
    entities: [
        TriggerEventEntity,
        FlowInstanceEntity,
        AppEventRoutingEntity,
        AppCredentialEntity,
        ConnectionKeyEntity,
        FileEntity,
        FlagEntity,
        FlowEntity,
        FlowVersionEntity,
        FlowRunEntity,
        ProjectEntity,
        StoreEntryEntity,
        UserEntity,
        AppConnectionEntity,
        ProjectPlanEntity,
        ProjectUsageEntity,
        WebhookSimulationEntity,
        FolderEntity,
    ],
})<|MERGE_RESOLUTION|>--- conflicted
+++ resolved
@@ -32,13 +32,10 @@
 import { AddInputUiInfo1681107443963 } from './migration/1681107443963-AddInputUiInfo'
 import { WebhookSimulationEntity } from '../webhooks/webhook-simulation/webhook-simulation-entity'
 import { CreateWebhookSimulationSchema1680698259291 } from './migration/1680698259291-create-webhook-simulation-schema'
-<<<<<<< HEAD
 import { FlowInstanceEntity } from '../flows/flow-instance/flow-instance.entity'
 import { FolderEntity } from '../flows/folder/folder.entity'
 import { RemoveCollections1680986182074 } from './migration/1680986182074-RemoveCollections'
-=======
 import { StoreAllPeriods1681019096716 } from './migration/1681019096716-StoreAllPeriods'
->>>>>>> 4260c91e
 
 const database = system.getOrThrow(SystemProp.POSTGRES_DATABASE)
 const host = system.getOrThrow(SystemProp.POSTGRES_HOST)
@@ -75,11 +72,8 @@
         migrateSchedule1679014156667,
         AddInputUiInfo1681107443963,
         CreateWebhookSimulationSchema1680698259291,
-<<<<<<< HEAD
         RemoveCollections1680986182074,
-=======
         StoreAllPeriods1681019096716,
->>>>>>> 4260c91e
     ]
 }
 
