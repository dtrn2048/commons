import { FastifyPluginAsync, FastifyReply, FastifyRequest } from 'fastify'
import { StatusCodes } from 'http-status-codes'
import { ActivepiecesError, ErrorCode, EventPayload, ExecutionOutputStatus, Flow, FlowId, FlowRun, StopExecutionOutput, WebhookUrlParams } from '@activepieces/shared'
import { webhookService } from './webhook-service'
import { captureException, logger } from '../helper/logger'
import { flowRunService } from '../flows/flow-run/flow-run-service'
import { fileService } from '../file/file.service'
import { isNil } from '@activepieces/shared'
import { flowRepo } from '../flows/flow/flow.repo'

export const webhookController: FastifyPluginAsync = async (app) => {

    app.all(
        '/:flowId/sync',
        {
            schema: {
                params: WebhookUrlParams,
            },
        },
        async (request: FastifyRequest<{ Params: WebhookUrlParams }>, reply) => {
            const flow = await getFlowOrThrow(request.params.flowId)
            const payload = await convertRequest(request)
            const isHandshake = await handshakeHandler(flow, payload, reply)
            if(isHandshake) {
                return
            }
            let run = (await webhookService.callback({
                flow,
<<<<<<< HEAD
                payload,
=======
                payload: {
                    method: request.method,
                    headers: request.headers as Record<string, string>,
                    body: await convertBody(request),
                    queryParams: request.query as Record<string, string>,
                },
>>>>>>> e56e723f
            }))[0]
            run = await waitForRunToComplete(run)
            await handleExecutionOutputStatus(run, reply)
        },
    )

    app.all(
        '/:flowId',
        {
            schema: {
                params: WebhookUrlParams,
            },
        },
        async (request: FastifyRequest<{ Params: WebhookUrlParams }>, reply) => {
            const flow = await getFlowOrThrow(request.params.flowId)
            const payload = await convertRequest(request)
            const isHandshake = await handshakeHandler(flow, payload, reply)
            if(isHandshake) {
                return
            }
            asyncHandler(payload, flow)
            await reply.status(StatusCodes.OK).send()
        },
    )

    app.all(
        '/',
        {
            schema: {
                querystring: WebhookUrlParams,
            },
        },
        async (request: FastifyRequest<{ Querystring: WebhookUrlParams }>, reply) => {
            const flow = await getFlowOrThrow(request.query.flowId)
            const payload = await convertRequest(request)
            const isHandshake = await handshakeHandler(flow, payload, reply)
            if(isHandshake) {
                return
            }
            asyncHandler(payload, flow)
            await reply.status(StatusCodes.OK).send()
        },
    )

    app.all(
        '/:flowId/simulate',
        {
            schema: {
                params: WebhookUrlParams,
            },
        },
        async (request: FastifyRequest<{ Params: WebhookUrlParams }>, reply) => {
            logger.debug(`[WebhookController#simulate] flowId=${request.params.flowId}`)
            const flow = await getFlowOrThrow(request.params.flowId)
            await webhookService.simulationCallback({
                flow,
                payload: {
                    method: request.method,
                    headers: request.headers as Record<string, string>,
                    body: await convertBody(request),
                    queryParams: request.query as Record<string, string>,
                },
            })

            await reply.status(StatusCodes.OK).send()
        },
    )
}

const POLLING_INTERVAL_MS = 300
const MAX_POLLING_INTERVAL_MS = 2000
const POLLING_TIMEOUT_MS = 1000 * 30

const waitForRunToComplete = async (run: FlowRun) => {
    const startTime = Date.now()
    let pollingInterval = POLLING_INTERVAL_MS // Initialize with the initial polling interval

    while (run.status === ExecutionOutputStatus.RUNNING) {
        if (Date.now() - startTime >= POLLING_TIMEOUT_MS) {
            break
        }

        run = await flowRunService.getOneOrThrow({
            id: run.id,
            projectId: run.projectId,
        })

        if (run.status === ExecutionOutputStatus.RUNNING) {
            await new Promise((resolve) => setTimeout(resolve, pollingInterval))

            // Increase the polling interval
            if (pollingInterval < MAX_POLLING_INTERVAL_MS) {
                pollingInterval *= 2
                pollingInterval = Math.min(pollingInterval, MAX_POLLING_INTERVAL_MS)
            }
        }
    }

    return run
}

const getResponseForStoppedRun = async (run: FlowRun, reply: FastifyReply) => {
    const logs = await fileService.getOneOrThrow({
        fileId: run.logsFileId!,
        projectId: run.projectId,
    })

    const flowLogs: StopExecutionOutput = JSON.parse(logs.data.toString())

    await reply
        .status(flowLogs.stopResponse?.status ?? StatusCodes.OK)
        .send(flowLogs.stopResponse?.body)
        .headers(flowLogs.stopResponse?.headers ?? {})
}

const handleExecutionOutputStatus = async (run: FlowRun, reply: FastifyReply) => {
    if (run.status === ExecutionOutputStatus.STOPPED) {
        await getResponseForStoppedRun(run, reply)
    }
    else {
        await reply.status(StatusCodes.NO_CONTENT).send()
    }
}

async function convertRequest(request: FastifyRequest): Promise<EventPayload> {
    const payload: EventPayload = {
        method: request.method,
        headers: request.headers as Record<string, string>,
        body: await convertBody(request),
        queryParams: request.query as Record<string, string>,
    }
    return payload
}

const convertBody = async (request: FastifyRequest) => {
    if (request.isMultipart()) {
        const jsonResult: Record<string, unknown> = {}
        const parts = request.parts()
        for await (const part of parts) {
            if (part.type === 'file') {
                const chunks = []
                for await (const chunk of part.file) {
                    chunks.push(chunk)
                }
                const fileBuffer = Buffer.concat(chunks)
                jsonResult[part.fieldname] = fileBuffer.toString('base64')
            }
            else {
                jsonResult[part.fieldname] = part.value
            }
        }
        return jsonResult
    }
    return request.body

}

async function handshakeHandler(flow: Flow, payload: EventPayload, reply: FastifyReply): Promise<boolean> {
    const handshakeResponse = await webhookService.handshake({
        flow,
        payload,
    })
    if(handshakeResponse !== null) {
        reply = reply.status(handshakeResponse.status)
        if(handshakeResponse.headers !== undefined) {
            for(const header of Object.keys(handshakeResponse.headers)) {
                reply = reply.header(header, handshakeResponse.headers[header] as string)
            }
        }
        await reply.send(handshakeResponse.body)
        return true
    }
    return false
}

const asyncHandler = async (payload: EventPayload, flow: Flow) => {
    // If we don't catch the error here, it will crash the Fastify API. Adding await before the function call can help, but since 3P services expect a fast response, we still don't want to wait for the callback to finish.
    try {
        await webhookService.callback({
<<<<<<< HEAD
            flow: flow,
            payload: payload,
=======
            flow,
            payload: {
                method: request.method,
                headers: request.headers as Record<string, string>,
                body: await convertBody(request),
                queryParams: request.query as Record<string, string>,
            },
>>>>>>> e56e723f
        })
    }
    catch (e) {
        captureException(e)
    }
}

const getFlowOrThrow = async (flowId: FlowId): Promise<Flow> => {
    if (isNil(flowId)) {
        logger.error('[WebhookService#getFlowOrThrow] error=flow_id_is_undefined')
        throw new ActivepiecesError({
            code: ErrorCode.VALIDATION,
            params: {
                message: 'flowId is undefined',
            },
        })
    }

    const flow = await flowRepo.findOneBy({ id: flowId })

    if (isNil(flow)) {
        logger.error(`[WebhookService#getFlowOrThrow] error=flow_not_found flowId=${flowId}`)

        throw new ActivepiecesError({
            code: ErrorCode.FLOW_NOT_FOUND,
            params: {
                id: flowId,
            },
        })
    }

    return flow
}<|MERGE_RESOLUTION|>--- conflicted
+++ resolved
@@ -26,16 +26,12 @@
             }
             let run = (await webhookService.callback({
                 flow,
-<<<<<<< HEAD
-                payload,
-=======
                 payload: {
                     method: request.method,
                     headers: request.headers as Record<string, string>,
                     body: await convertBody(request),
                     queryParams: request.query as Record<string, string>,
                 },
->>>>>>> e56e723f
             }))[0]
             run = await waitForRunToComplete(run)
             await handleExecutionOutputStatus(run, reply)
@@ -215,10 +211,6 @@
     // If we don't catch the error here, it will crash the Fastify API. Adding await before the function call can help, but since 3P services expect a fast response, we still don't want to wait for the callback to finish.
     try {
         await webhookService.callback({
-<<<<<<< HEAD
-            flow: flow,
-            payload: payload,
-=======
             flow,
             payload: {
                 method: request.method,
@@ -226,7 +218,6 @@
                 body: await convertBody(request),
                 queryParams: request.query as Record<string, string>,
             },
->>>>>>> e56e723f
         })
     }
     catch (e) {
