import { FastifyInstance } from 'fastify'
import { StatusCodes } from 'http-status-codes'
import { setupApp } from '../../../../src/app/app'
import { databaseConnection } from '../../../../src/app/database/database-connection'
import { createMockPlatform, createMockProject, createMockUser } from '../../../helpers/mocks'
import { generateMockToken } from '../../../helpers/auth'
import { stripeHelper } from '../../../../src/app/ee/billing/billing/stripe-helper'
import { emailService } from '../../../../src/app/ee/helper/email/email-service'
import { faker } from '@faker-js/faker'
import { apId } from '@activepieces/shared'
import { createMockProjectMember } from '../../../helpers/mocks/project-member-mocks'
import { PrincipalType } from '@activepieces/shared'
import { ProjectMemberStatus } from '@activepieces/ee-shared'

let app: FastifyInstance | null = null

beforeAll(async () => {
    await databaseConnection.initialize()
    app = await setupApp()
})

beforeEach(async () => {
    stripeHelper.getOrCreateCustomer = jest.fn().mockResolvedValue(faker.string.uuid())
    emailService.sendInvitation = jest.fn()
})

afterAll(async () => {
    await databaseConnection.destroy()
    await app?.close()
})

describe('Project Member API', () => {
    describe('Invite member to project Endpoint', () => {
        it('Adds new invited user', async () => {
            const mockUser = createMockUser()
            await databaseConnection.getRepository('user').save(mockUser)

            const mockPlatformId = faker.string.nanoid(21)
            const mockProject = createMockProject({
                ownerId: mockUser.id,
                platformId: mockPlatformId,
            })
            await databaseConnection.getRepository('project').save(mockProject)

            const mockToken = await generateMockToken({
                type: PrincipalType.USER,
                id: mockUser.id,
                projectId: mockProject.id,
                platform: {
                    id: mockPlatformId,
                    role: 'OWNER',
                },
            })

            const mockInviteProjectMemberRequest = {
                email: 'test@ap.com',
                role: 'VIEWER',
            }

            // act
            const response = await app?.inject({
                method: 'POST',
                url: '/v1/project-members',
                headers: {
                    authorization: `Bearer ${mockToken}`,
                },
                body: mockInviteProjectMemberRequest,
            })

            // assert
            const responseBody = response?.json()

            expect(response?.statusCode).toBe(StatusCodes.CREATED)
            expect(Object.keys(responseBody)).toHaveLength(8)

            expect(emailService.sendInvitation).toBeCalledTimes(1)

            const projectMember = await databaseConnection.getRepository('project_member').findOneBy({
                email: mockInviteProjectMemberRequest.email,
                projectId: mockProject.id,
            })

            expect(projectMember?.status).toBe('PENDING')
        })

        it('Auto activates membership if status is set to ACTIVE', async () => {
            const mockUser = createMockUser()
            await databaseConnection.getRepository('user').save(mockUser)

            const mockPlatform = createMockPlatform({
                embeddingEnabled: true,
                ownerId: mockUser.id,
            })
            await databaseConnection.getRepository('platform').save(mockPlatform)

            const mockProject = createMockProject({
                ownerId: mockUser.id,
                platformId: mockPlatform.id,
            })
            await databaseConnection.getRepository('project').save(mockProject)

            const mockToken = await generateMockToken({
                type: PrincipalType.USER,
                id: mockUser.id,
                projectId: mockProject.id,
                platform: {
                    id: mockPlatform.id,
                    role: 'OWNER',
                },
            })

            const mockInviteProjectMemberRequest = {
                email: 'test@ap.com',
                role: 'VIEWER',
<<<<<<< HEAD
                status: ProjectMemberStatus.ACTIVE,
            }
=======
                status: ProjectMemberStatus.ACTIVE            }
>>>>>>> bc42709c

            // act
            const response = await app?.inject({
                method: 'POST',
                url: '/v1/project-members',
                headers: {
                    authorization: `Bearer ${mockToken}`,
                },
                body: mockInviteProjectMemberRequest,
            })

            // assert
            expect(response?.statusCode).toBe(StatusCodes.CREATED)

            const projectMember = await databaseConnection.getRepository('project_member').findOneBy({
                email: mockInviteProjectMemberRequest.email,
                projectId: mockProject.id,
            })

            expect(projectMember?.status).toBe('ACTIVE')
        })

        it('Skips sending invitation email if membership is ACTIVE', async () => {
            const mockUser = createMockUser()
            await databaseConnection.getRepository('user').save(mockUser)

            const mockPlatform = createMockPlatform({
                embeddingEnabled: true,
                ownerId: mockUser.id,
            })
            await databaseConnection.getRepository('platform').save(mockPlatform)

            const mockProject = createMockProject({
                ownerId: mockUser.id,
                platformId: mockPlatform.id,
            })
            await databaseConnection.getRepository('project').save(mockProject)

            const mockToken = await generateMockToken({
                id: mockUser.id,
                type: PrincipalType.USER,
                projectId: mockProject.id,
                platform: {
                    id: mockPlatform.id,
                    role: 'OWNER',
                },
            })

            const mockInviteProjectMemberRequest = {
                email: 'test@ap.com',
                role: 'VIEWER',
                status: ProjectMemberStatus.ACTIVE,
            }

            // act
            const response = await app?.inject({
                method: 'POST',
                url: '/v1/project-members',
                headers: {
                    authorization: `Bearer ${mockToken}`,
                },
                body: mockInviteProjectMemberRequest,
            })

            // assert
            expect(response?.statusCode).toBe(StatusCodes.CREATED)

            expect(emailService.sendInvitation).not.toBeCalled()
        })
    })

    describe('Delete project member by external id Endpoint', () => {
        it('Removes project membership', async () => {
            const mockPlatformId = apId()
            const mockMemberUserExternalId = faker.string.uuid()

            const mockOwnerUser = createMockUser({ platformId: mockPlatformId })
            const mockMemberUser = createMockUser({ platformId: mockPlatformId, externalId: mockMemberUserExternalId })
            await databaseConnection.getRepository('user').save([mockOwnerUser, mockMemberUser])

            const mockPlatform = createMockPlatform({ id: mockPlatformId, ownerId: mockOwnerUser.id })
            await databaseConnection.getRepository('platform').save(mockPlatform)

            const mockProject = createMockProject({ ownerId: mockOwnerUser.id, platformId: mockPlatformId })
            await databaseConnection.getRepository('project').save(mockProject)

            const mockProjectMember = createMockProjectMember({
                projectId: mockProject.id,
                email: mockMemberUser.email,
                platformId: mockPlatformId,
            })
            await databaseConnection.getRepository('project_member').save(mockProjectMember)

            const mockToken = await generateMockToken({
                id: mockOwnerUser.id,
                type: PrincipalType.USER,
                projectId: mockProject.id,
                platform: {
                    id: mockPlatformId,
                    role: 'OWNER',
                },
            })

            // act
            const response = await app?.inject({
                method: 'DELETE',
                url: '/v1/project-members',
                query: {
                    userExternalId: mockMemberUserExternalId,
                },
                headers: {
                    authorization: `Bearer ${mockToken}`,
                },
            })

            // assert
            expect(response?.statusCode).toBe(StatusCodes.NO_CONTENT)

            const projectMember = await databaseConnection.getRepository('project_member').findOneBy({
                platformId: mockPlatformId,
                projectId: mockProject.id,
                email: mockMemberUser.email,
            })

            expect(projectMember).toBeNull()
        })

        it('Fails if principal is not platform owner', async () => {
            const mockPlatformId = apId()
            const mockProjectId = apId()
            const mockNonOwnerUserId = apId()
            const mockExternalUserId = faker.string.uuid()

            const mockOwnerUser = createMockUser({ platformId: mockPlatformId })
            await databaseConnection.getRepository('user').save(mockOwnerUser)

            const mockPlatform = createMockPlatform({ id: mockPlatformId, ownerId: mockOwnerUser.id })
            await databaseConnection.getRepository('platform').save(mockPlatform)

            const mockToken = await generateMockToken({
                id: mockNonOwnerUserId,
                type: PrincipalType.USER,
                projectId: mockProjectId,
                platform: {
                    id: mockPlatformId,
                    role: 'MEMBER',
                },
            })

            // act
            const response = await app?.inject({
                method: 'DELETE',
                url: '/v1/project-members',
                query: {
                    userExternalId: mockExternalUserId,
                },
                headers: {
                    authorization: `Bearer ${mockToken}`,
                },
            })

            // assert
            expect(response?.statusCode).toBe(StatusCodes.FORBIDDEN)
        })
    })
})<|MERGE_RESOLUTION|>--- conflicted
+++ resolved
@@ -112,12 +112,8 @@
             const mockInviteProjectMemberRequest = {
                 email: 'test@ap.com',
                 role: 'VIEWER',
-<<<<<<< HEAD
                 status: ProjectMemberStatus.ACTIVE,
             }
-=======
-                status: ProjectMemberStatus.ACTIVE            }
->>>>>>> bc42709c
 
             // act
             const response = await app?.inject({
