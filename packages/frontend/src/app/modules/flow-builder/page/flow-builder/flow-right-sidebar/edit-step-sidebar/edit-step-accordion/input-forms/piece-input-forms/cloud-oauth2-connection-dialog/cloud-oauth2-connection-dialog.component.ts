import { Component, Inject, Input, OnInit } from '@angular/core';
import {
  FormBuilder,
  FormControl,
  FormGroup,
  UntypedFormGroup,
  Validators,
} from '@angular/forms';
import { MatDialogRef, MAT_DIALOG_DATA } from '@angular/material/dialog';
import { MatSnackBar } from '@angular/material/snack-bar';
import { Store } from '@ngrx/store';
import { catchError, Observable, of, take, tap } from 'rxjs';
import {
  AppConnection,
  UpsertCloudOAuth2Request,
  CloudOAuth2ConnectionValue,
  CloudAuth2Connection,
  PropertyType,
} from '@activepieces/shared';
import { fadeInUp400ms } from 'packages/frontend/src/app/modules/common/animation/fade-in-up.animation';
import { PieceConfig } from 'packages/frontend/src/app/modules/common/components/configs-form/connector-action-or-config';
import { CloudConnectionPopupSettings } from 'packages/frontend/src/app/modules/common/components/form-controls/o-auth2-cloud-connect-control/o-auth2-cloud-connect-control.component';
import { AppConnectionsService } from 'packages/frontend/src/app/modules/common/service/app-connections.service';
import { ConnectionValidator } from 'packages/frontend/src/app/modules/flow-builder/page/flow-builder/validators/connectionNameValidator';
import { appConnectionsActions } from 'packages/frontend/src/app/modules/flow-builder/store/app-connections/app-connections.action';
import { BuilderSelectors } from 'packages/frontend/src/app/modules/flow-builder/store/builder/builder.selector';
import deepEqual from 'deep-equal';

interface AuthConfigSettings {
  appName: FormControl<string | null>;
  name: FormControl<string>;
  value: FormControl<CloudOAuth2ConnectionValue>;
  props: UntypedFormGroup;
}
export const USE_MY_OWN_CREDENTIALS = 'USE_MY_OWN_CREDENTIALS';
@Component({
  selector: 'app-cloud-authentication-modal',
  templateUrl: './cloud-oauth2-connection-dialog.component.html',
  styleUrls: ['./cloud-oauth2-connection-dialog.component.scss'],
  animations: [fadeInUp400ms],
})
export class CloudOAuth2ConnectionDialogComponent implements OnInit {
  @Input() pieceAuthConfig: PieceConfig;
  @Input() pieceName: string;
  @Input() connectionToUpdate: CloudAuth2Connection | undefined;
  _cloudConnectionPopupSettings: CloudConnectionPopupSettings;
  PropertyType = PropertyType;
  settingsForm: FormGroup<AuthConfigSettings>;
  loading = false;
  upsert$: Observable<AppConnection | null>;
  keyTooltip =
    'The ID of this connection definition. You will need to select this key whenever you want to reuse this connection.';
  constructor(
    private fb: FormBuilder,
    private store: Store,
    public dialogRef: MatDialogRef<CloudOAuth2ConnectionDialogComponent>,
    private appConnectionsService: AppConnectionsService,
    private snackbar: MatSnackBar,
    @Inject(MAT_DIALOG_DATA)
    dialogData: {
      pieceAuthConfig: PieceConfig;
      pieceName: string;
      connectionToUpdate: CloudAuth2Connection | undefined;
      clientId: string;
    }
  ) {
    this.pieceName = dialogData.pieceName;
    this.pieceAuthConfig = dialogData.pieceAuthConfig;
    this.connectionToUpdate = dialogData.connectionToUpdate;
<<<<<<< HEAD
    
=======
>>>>>>> a173cd9e
    this._cloudConnectionPopupSettings = {
      auth_url: this.pieceAuthConfig.authUrl!,
      scope: this.pieceAuthConfig.scope!.join(' '),
      extraParams: this.pieceAuthConfig.extra!,
      pieceName: this.pieceName,
      clientId: dialogData.clientId,

    };
  }

  ngOnInit(): void {
    const propsControls = this.createPropsFormGroup();
    this.settingsForm = this.fb.group({
      appName: new FormControl<string | null>(this.pieceName, {
        nonNullable: false,
        validators: [],
      }),
      name: new FormControl(this.pieceName.replace(/[^A-Za-z0-9_]/g, '_'), {
        nonNullable: true,
        validators: [Validators.required, Validators.pattern('[A-Za-z0-9_]*')],
        asyncValidators: [
          ConnectionValidator.createValidator(
            this.store
              .select(BuilderSelectors.selectAllAppConnections)
              .pipe(take(1)),
            undefined
          ),
        ],
      }),
      value: new FormControl(undefined as any, Validators.required),
      props: this.fb.group(propsControls)
    });
    if (this.connectionToUpdate) {
      this.settingsForm.controls.value.setValue(this.connectionToUpdate.value);
      this.settingsForm.controls.name.setValue(this.connectionToUpdate.name);
      this.settingsForm.controls.name.disable();
      if (this.connectionToUpdate.value.props) {
        this.settingsForm.controls.props.setValue(this.connectionToUpdate.value.props);
      }
    }
    this.settingsForm.controls.name.markAllAsTouched();
  }
  submit() {
    this.settingsForm.markAllAsTouched();
    if (this.settingsForm.valid && !this.loading) {
      this.loading = true;
      const config = this.constructConnection();
      this.saveConnection(config);
    }
  }
  constructConnection() {
    const connectionName = this.connectionToUpdate
      ? this.connectionToUpdate.name
      : this.settingsForm.controls.name.value;
    const settingsFormValue = this.getOAuth2Settings();
<<<<<<< HEAD
    
=======

>>>>>>> a173cd9e
    const connectionValue = settingsFormValue.value;
    const newConnection: UpsertCloudOAuth2Request = {
      appName: this.pieceName,
      value: {
        token_url: settingsFormValue['token_url'],
        ...connectionValue, scope: this._cloudConnectionPopupSettings.scope,
        props: this.pieceAuthConfig.oAuthProps ? this.settingsForm.controls.props.value : undefined
      },
      name: connectionName,

    };
    return newConnection;
  }
  createPropsFormGroup() {
    const controls: Record<string, FormControl> = {};
    if (this.pieceAuthConfig.oAuthProps) {
      Object.keys(this.pieceAuthConfig.oAuthProps).forEach(key => {
        controls[key] = new FormControl('', { validators: [Validators.required] })
      })
    }
    return controls;
  }
  saveConnection(connection: UpsertCloudOAuth2Request): void {
    this.upsert$ = this.appConnectionsService.upsert(connection).pipe(
      catchError((err) => {
        console.error(err);
        this.snackbar.open(
          'Connection operation failed please check your console.',
          'Close',
          {
            panelClass: 'error',
            duration: 5000,
          }
        );
        return of(null);
      }),
      tap((connection) => {
        if (connection) {
          this.store.dispatch(
            appConnectionsActions.upsert({ connection: connection })
          );
          this.dialogRef.close(connection);
        }
        this.loading = false;
      })
    );
  }
  get authenticationSettingsControlsValid() {
    return Object.keys(this.settingsForm.controls)
      .filter(
        (k) => k !== 'connection' && !this.settingsForm.controls[k].disabled
      )
      .map((key) => {
        return this.settingsForm.controls[key].valid;
      })
      .reduce((prev, next) => {
        return prev && next;
      }, true);
  }

  useOwnCred() {
    this.dialogRef.close(USE_MY_OWN_CREDENTIALS);
  }
  getOAuth2Settings() {
    const formValue = this.settingsForm.getRawValue();
    if (this.pieceAuthConfig.oAuthProps) {
      let authUrl = this.pieceAuthConfig.authUrl!;
      let tokenUrl = this.pieceAuthConfig.tokenUrl!;
      Object.keys(this.pieceAuthConfig.oAuthProps).forEach(key => {
        authUrl = authUrl.replaceAll(`{${key}}`, this.settingsForm.controls.props.value[key]);
        tokenUrl = tokenUrl.replaceAll(`{${key}}`, this.settingsForm.controls.props.value[key]);
      })
      return { ...formValue, auth_url: authUrl, token_url: tokenUrl }
    }
    return formValue;
  }
  get cloudConnectionPopupSettings() {
    if (this.pieceAuthConfig.oAuthProps && this.getOAuth2Settings()['auth_url']) {
      this._cloudConnectionPopupSettings.auth_url = this.getOAuth2Settings()['auth_url'];
      this._cloudConnectionPopupSettings.token_url = this.getOAuth2Settings()['token_url'];
    }
    return this._cloudConnectionPopupSettings;
  }
  dropdownCompareWithFunction = (opt: any, formControlValue: any) => {
    return formControlValue && deepEqual(opt, formControlValue);
  };
}<|MERGE_RESOLUTION|>--- conflicted
+++ resolved
@@ -67,10 +67,6 @@
     this.pieceName = dialogData.pieceName;
     this.pieceAuthConfig = dialogData.pieceAuthConfig;
     this.connectionToUpdate = dialogData.connectionToUpdate;
-<<<<<<< HEAD
-    
-=======
->>>>>>> a173cd9e
     this._cloudConnectionPopupSettings = {
       auth_url: this.pieceAuthConfig.authUrl!,
       scope: this.pieceAuthConfig.scope!.join(' '),
@@ -126,11 +122,6 @@
       ? this.connectionToUpdate.name
       : this.settingsForm.controls.name.value;
     const settingsFormValue = this.getOAuth2Settings();
-<<<<<<< HEAD
-    
-=======
-
->>>>>>> a173cd9e
     const connectionValue = settingsFormValue.value;
     const newConnection: UpsertCloudOAuth2Request = {
       appName: this.pieceName,
