<form *ngIf="form" [formGroup]="form" class="ap-flex  ap-flex-col ap-gap-2">
  <div *ngFor="let config of requiredConfigs; let i = index">
    <ng-container
      *ngTemplateOutlet="formFieldsTemplate;context:{$implicit:config, configIndex:i,formGroup:form}"></ng-container>
  </div>
  <div *ngIf="allOptionalConfigs.length > 0" class="ap-flex ap-items-center optional-input-label-container">
    <div> Optional Inputs </div>
    <div #spacer class="ap-flex-grow"></div>
    <app-button *ngIf="selectedOptionalConfigs.length !== allOptionalConfigs.length && form.enabled" btnColor="primary"
      btnSize="medium" btnStyle="basic" #menuTrigger="matMenuTrigger" (menuOpened)="optionalConfigsMenuOpened=true"
      (menuClosed)="optionalConfigsMenuOpened=false" [matMenuTriggerFor]="bodyTypesMenu">
      + Add Input
    </app-button>
    <mat-menu #bodyTypesMenu="matMenu">
      <ng-container *ngFor="let config of allOptionalConfigs">
        <ng-container *ngIf="!selectedOptionalConfigs.includes(config)">
          <div (click)="addOptionalConfig(config)" mat-menu-item>
            {{config.label}}
          </div>
        </ng-container>
      </ng-container>
    </mat-menu>
  </div>
  <div *ngFor="let config of selectedOptionalConfigs; let i = index">
    <ng-container *ngTemplateOutlet="formFieldsTemplate;context:{$implicit:config, configIndex:i, formGroup:form}">
    </ng-container>
  </div>

</form>

<ng-template let-config let-configIndex="configIndex" #formFieldsTemplate let-formGroup="formGroup">

  <ng-container [ngSwitch]="config.type" [formGroup]="formGroup">

    <ng-container *ngSwitchCase="PropertyType.CHECKBOX">
      <ng-container
        *ngTemplateOutlet="customizedInputs && customizedInputs[config.key]? dynamicValueTemplate:checkboxInputTemplate ;context:{$implicit:config, formGroup:formGroup}">
      </ng-container>

      <ng-template #checkboxInputTemplate>
        <div class="ap-flex ap-mb-[20px] ap-mr-[5px]">
          <mat-slide-toggle [formControlName]="config.key" color="primary"
            [matTooltip]="config.description">{{config.label}}</mat-slide-toggle>
          <div class="ap-flex-grow"></div>
          <div class="ap-cursor-pointer">
            <ng-container *ngTemplateOutlet="customizedInputs? dynamicVariableIcon: null; context:{$implicit:config} ">
            </ng-container>
          </div>
        </div>
      </ng-template>
      <ng-template #dynamicValueTemplate let-config>
        <span class="ap-float-right ap-mb-1 ap-mr-1 ap-text-primary ap-cursor-pointer">
          <ng-container *ngTemplateOutlet="customizedInputs? dynamicVariableIcon: null; context:{$implicit:config} ">
          </ng-container>
        </span>
        <ng-container>
          <ng-container *ngTemplateOutlet="textInputTemplate;context:{$implicit:config, formGroup:formGroup}">
          </ng-container>
        </ng-container>
      </ng-template>

    </ng-container>
    <div
      *ngIf="config.type === PropertyType.SHORT_TEXT || config.type === PropertyType.NUMBER || config.type === PropertyType.LONG_TEXT">
      <ng-container *ngTemplateOutlet="textInputTemplate;context:{$implicit:config, formGroup:formGroup}">
      </ng-container>
    </div>

    <ng-container *ngSwitchCase="PropertyType.DROPDOWN">
      <div>
        <span class="ap-float-right ap-mb-1 ap-mr-1 ap-text-primary ap-cursor-pointer">
          <ng-container *ngTemplateOutlet="customizedInputs? dynamicVariableIcon: null; context:{$implicit:config} ">
          </ng-container>
        </span>
        <ng-container
          *ngTemplateOutlet="customizedInputs && customizedInputs[config.key]? textInputTemplate:dropdownInputTemplate ;context:{$implicit:config, formGroup:formGroup}">
        </ng-container>
        <ng-template #dropdownInputTemplate>
          <mat-form-field class="ap-w-full" appearance="outline">
            <mat-label> {{ (refreshableConfigsLoadingFlags$[config.key] | async)? 'Loading...' : config.label
              }}</mat-label>
            <mat-select [formControlName]="config.key" [compareWith]="dropdownCompareWithFunction">
              <ng-container *ngIf="dropdownOptionsObservables$[config.key]| async as state">
                <mat-option *ngFor="let opt of state.options" [value]="opt.value">
                  {{opt.label}}
                </mat-option>
                <mat-option [disabled]="true"
                  *ngIf="state.disabled && ((refreshableConfigsLoadingFlags$[config.key] | async) === false || !refreshableConfigsLoadingFlags$[config.key])">
                  <div> {{state.placeholder}} </div>
                </mat-option>
              </ng-container>
            </mat-select>
            <mat-error *ngIf="formGroup.get(config.key)?.invalid">
              {{config.label}} is required
            </mat-error>
          </mat-form-field>
        </ng-template>

      </div>

    </ng-container>
    <ng-container *ngSwitchCase="PropertyType.MULTI_SELECT_DROPDOWN">
      <div>
        <span class="ap-float-right ap-mb-1 ap-mr-1 ap-text-primary ap-cursor-pointer">
          <ng-container *ngTemplateOutlet="customizedInputs? dynamicVariableIcon: null; context:{$implicit:config} ">
          </ng-container>
        </span>
        <ng-container
          *ngTemplateOutlet="customizedInputs && customizedInputs[config.key]? textInputTemplate:multiDropdownInputTemplate ;context:{$implicit:config, formGroup:formGroup}">
        </ng-container>
        <ng-template #multiDropdownInputTemplate>
          <mat-form-field class="ap-w-full" appearance="outline">
            <mat-label> {{ (refreshableConfigsLoadingFlags$[config.key] | async)? 'Loading...' : config.label
              }}</mat-label>
            <mat-select
<<<<<<< HEAD
              [style.display]="(!(dropdownOptionsObservables$[config.key] | async) ||  (dropdownOptionsObservables$[config.key] | async)?.disabled === true)? 'none':'block' "
=======
              [style.display]="((optionsObservables$[config.key] | async)===undefined ||
              (optionsObservables$[config.key] | async)===null  ||  (optionsObservables$[config.key] | async)?.disabled === true)? 'none':'block' "
>>>>>>> a173cd9e
              multiple [formControlName]="config.key" [compareWith]="dropdownCompareWithFunction">
              <ng-container *ngIf="dropdownOptionsObservables$[config.key]| async as state">
                <mat-option *ngFor="let opt of state.options" [value]="opt.value">
                  {{opt.label}}
                </mat-option>
              </ng-container>
            </mat-select>
            <ng-container
              *ngIf="!!(dropdownOptionsObservables$[config.key] | async) &&  (dropdownOptionsObservables$[config.key] | async)?.disabled === true; ">
              <mat-select [formControlName]="config.key" [compareWith]="dropdownCompareWithFunction">
                <ng-container *ngIf="dropdownOptionsObservables$[config.key]| async as state">
                  <mat-option [disabled]="true"
                    *ngIf="state.disabled && ((refreshableConfigsLoadingFlags$[config.key] | async) === false || !refreshableConfigsLoadingFlags$[config.key])">
                    <div> {{state.placeholder}} </div>
                  </mat-option>
                </ng-container>
              </mat-select>
            </ng-container>
            <mat-error *ngIf="formGroup.get(config.key)?.invalid">
              {{config.label}} is required
            </mat-error>
          </mat-form-field>
        </ng-template>

      </div>

    </ng-container>


    <ng-container *ngSwitchCase="PropertyType.STATIC_DROPDOWN">
      <div>
        <span class="ap-float-right ap-mb-1 ap-mr-1 ap-text-primary ap-cursor-pointer">
          <ng-container *ngTemplateOutlet="customizedInputs? dynamicVariableIcon: null; context:{$implicit:config} ">
          </ng-container>
        </span>
        <ng-container
          *ngTemplateOutlet="customizedInputs && customizedInputs[config.key]? textInputTemplate:staticDropdownInputTemplate ;context:{$implicit:config, formGroup:formGroup}">
        </ng-container>
        <ng-template #staticDropdownInputTemplate>
          <mat-form-field class="ap-w-full" appearance="outline">
            <mat-label> {{ config.label }} </mat-label>
            <mat-select [matTooltip]="config.description" [formControlName]="config.key"
              [compareWith]="dropdownCompareWithFunction">
              <mat-option *ngFor="let opt of config.staticDropdownState.options" [value]="opt.value">
                {{opt.label}}
              </mat-option>
            </mat-select>
            <mat-error *ngIf="formGroup.get(config.key)?.invalid">
              {{config.label}} is required
            </mat-error>
          </mat-form-field>
        </ng-template>

      </div>

    </ng-container>

    <ng-container *ngSwitchCase="PropertyType.ARRAY">
      <span class="ap-float-right ap-mb-1 ap-mr-1 ap-text-primary ap-cursor-pointer">
        <ng-container *ngTemplateOutlet="customizedInputs? dynamicVariableIcon: null; context:{$implicit:config} ">
        </ng-container>
      </span>
      <ng-container
        *ngTemplateOutlet="customizedInputs && customizedInputs[config.key]? textInputTemplate:arrayInputTemplate ;context:{$implicit:config, formGroup:formGroup}">
      </ng-container>

      <ng-template #arrayInputTemplate>
        <div [class.ap-mb-5]="form.disabled">
          <div class="ap-mb-2 ap-pointer-events-none" [matTooltip]="config.description">{{config.label}}</div>
          <app-array-form-control [formControlName]="config.key"></app-array-form-control>
        </div>
      </ng-template>

    </ng-container>
    <ng-container *ngSwitchCase="PropertyType.OBJECT">
      <span class="ap-float-right ap-mb-1 ap-mr-1 ap-text-primary ap-cursor-pointer">
        <ng-container *ngTemplateOutlet="customizedInputs? dynamicVariableIcon: null; context:{$implicit:config} ">
        </ng-container>
      </span>

      <ng-container
        *ngTemplateOutlet="customizedInputs && customizedInputs[config.key]? textInputTemplate:objectInputTemplate ;context:{$implicit:config, formGroup:form}">
      </ng-container>

      <ng-template #objectInputTemplate>
        <div [class.ap-mb-5]="form.disabled">
          <div class="ap-mb-2 ap-pointer-events-none" [matTooltip]="config.description">{{config.label}}</div>
          <app-dictonary-form-control [formControlName]="config.key"></app-dictonary-form-control>
        </div>
      </ng-template>

    </ng-container>


    <ng-container
      *ngIf="config.type === PropertyType.OAUTH2 || config.type === PropertyType.SECRET_TEXT || config.type === PropertyType.BASIC_AUTH">
      <div class="ap-flex">
        <div class="ap-flex-grow"></div>
        <div class="ap-cursor-pointer">
          <ng-container *ngTemplateOutlet="customizedInputs? dynamicVariableIcon: null; context:{$implicit:config} ">
          </ng-container>
        </div>
      </div>

      <ng-container
        *ngTemplateOutlet="customizedInputs && customizedInputs[config.key]? textInputTemplate:connectionDropdownInputTemplate ;context:{$implicit:config, formGroup:form}">
      </ng-container>
      <ng-template #connectionDropdownInputTemplate>
        <div class="ap-relative">
          <app-add-edit-connection-button class="edit-selected-auth"
            *ngIf="formGroup.enabled && formGroup.get(config.key)!.value" btnSize="extraSmall"
            [isEditConnectionButton]="true" [config]="config" [pieceName]="pieceName"
            [selectedConnectionInterpolatedString]="formGroup.get(config.key)!.value">
            Edit
          </app-add-edit-connection-button>
          <mat-form-field class="ap-w-full" appearance="outline">
            <mat-label> {{ config.label }} </mat-label>
            <mat-select [formControlName]="config.key" [compareWith]="dropdownCompareWithFunction">
              <mat-option *ngFor="let opt of ((allAuthConfigs$ | async)!| authConfigsForPiece:pieceName)"
                [value]="opt.value">
                {{opt.label.name}}
              </mat-option>
              <mat-option
                [style.display]="((allAuthConfigs$ | async)!| authConfigsForPiece:pieceName)?.length === 0 ? 'flex': 'none'"
                class="add-auth">
                <div class="ap-flex">
                  <div class="ap-flex-grow">No connections</div>
                  <app-add-edit-connection-button class="edit-selected-auth" btnSize="small" *ngIf="formGroup.enabled"
                    [isEditConnectionButton]="false" [config]="config" [pieceName]="pieceName"
                    (connectionPropertyValueChanged)="connectionValueChanged($event)">
                    + Add
                  </app-add-edit-connection-button>
                </div>
              </mat-option>
            </mat-select>
            <mat-error *ngIf="formGroup.get(config.key)!.invalid">
              {{config.label}} is required
            </mat-error>
          </mat-form-field>
          <app-add-edit-connection-button btnSize="medium" *ngIf="formGroup.enabled" [isEditConnectionButton]="false"
            [config]="config" [pieceName]="pieceName" (connectionPropertyValueChanged)="connectionValueChanged($event)">
            + New Connection
          </app-add-edit-connection-button>
        </div>
      </ng-template>


    </ng-container>
    <ng-container *ngSwitchCase="PropertyType.JSON">
      <div class="ap-flex">
        <div class="ap-flex-grow"></div>
        <span class="ap-mb-1 ap-mr-1 ap-text-primary ap-cursor-pointer">
          <ng-container *ngTemplateOutlet="customizedInputs? dynamicVariableIcon: null; context:{$implicit:config} ">
          </ng-container>
        </span>
      </div>

      <ng-container
        *ngTemplateOutlet="customizedInputs && customizedInputs[config.key]? textInputTemplate:jsonInputTemplate ;context:{$implicit:config, formGroup:form}">
      </ng-container>

      <ng-template #jsonInputTemplate>
        <div class="code-font-sm code-size-200 code-block">
          <div class="ap-py-2 ap-px-4 ap-flex bar-containing-beautify-button">
            <div class="ap-flex-grow">
              <span class="ap-text-white">{{config.label}}</span>
            </div>
            <div>
              <svg-icon src="/assets/img/custom/beautify.svg" [svgStyle]="{width:'16px', height:'16px'}"
                (click)="beautify(config.key)" matTooltip="beautify" class="ap-cursor-pointer"> </svg-icon>
            </div>
          </div>
          <ngx-codemirror [formControlName]="config.key" #jsonControl [options]="editorOptions"
            (focusChange)="$event? mentionsDropdown.showMenuSubject$.next(true): null"></ngx-codemirror>
          <app-builder-autocomplete-mentions-dropdown #mentionsDropdown
            (addMention)="addMentionToJsonControl(jsonControl,$event)"></app-builder-autocomplete-mentions-dropdown>
        </div>
        <div *ngIf="getControl(config.key)!.invalid" class="ap-p-2">
          <p @fadeInUp *ngIf="getControl(config.key)!.hasError('required');else invalidJson"
            class="ap-text-danger ap-typography-caption">
            {{config.label}} is required
          </p>
          <ng-template #invalidJson>
            <p @fadeInUp class="ap-text-danger ap-typography-caption">
              {{config.label}} is not a valid JSON object.
            </p>
          </ng-template>
        </div>
      </ng-template>
    </ng-container>

    <ng-container *ngSwitchCase="PropertyType.DYNAMIC">
      <ng-container
        *ngIf="(refreshableConfigsLoadingFlags$[config.key] | async) === false || (refreshableConfigsLoadingFlags$[config.key] | async) === undefined; else loading">

        <div *ngFor="let c of dynamicPropsObservables$[config.key] | async; let i = index">
          <ng-container
            *ngTemplateOutlet="formFieldsTemplate;context:{$implicit:c, configIndex:i, formGroup:formGroup.get(config.key)}">
          </ng-container>
        </div>

      </ng-container>

      <ng-template #loading>
        <div class="ap-flex ap-flex-grow ap-justify-center ap-items-center ap-h-[250px]">
          <app-loading-icon> </app-loading-icon>
        </div>
      </ng-template>
    </ng-container>
  </ng-container>


</ng-template>

<ng-container *ngIf="updateValueOnChange$ | async"></ng-container>
<ng-container *ngFor="let obs$  of 	dropdownOptionsObservables$ | keyvalue">
  <ng-container *ngIf=" obs$.value | async "></ng-container>
</ng-container>
<ng-container *ngFor="let obs$  of 	dynamicPropsObservables$ | keyvalue">
  <ng-container *ngIf=" obs$.value | async "></ng-container>
</ng-container>
<ng-container *ngIf="configDropdownChanged$  | async"></ng-container>

<ng-template #textInputTemplate let-config let-formGroup="formGroup">
  <div [formGroup]="formGroup">
    <mat-form-field class="ap-w-full" appearance="outline">
      <mat-label>{{config.label}}</mat-label>
      <app-interpolating-text-form-control #textControl [matTooltip]="config.description" [formControlName]="config.key"
        [attr.name]="config.key" (click)="mentionsDropdown.showMenuSubject$.next(true)"
        (keyup)="$event.key ==='Escape'? mentionsDropdown.closePressed=true : null"></app-interpolating-text-form-control>
      <mat-error *ngIf="formGroup.get(config.key)?.invalid">
        {{config.label}} is required
      </mat-error>
    </mat-form-field>
    <app-builder-autocomplete-mentions-dropdown #mentionsDropdown (menuClosed)="textControl.focusEditor()"
      marginTop="-20px" (addMention)="addMention(textControl,$event)"></app-builder-autocomplete-mentions-dropdown>
  </div>
</ng-template>


<ng-template #dynamicVariableIcon let-config>
  <svg-icon [svgStyle]="{width:'22px', height:'22px'}" *ngIf="form.enabled" class="ap-mb-[3px]" appTrackHover
    [class.!ap-opacity-100]="hoverTracker.isHovered" #hoverTracker="hoverTrackerDirective"
    [class.ap-opacity-40]="customizedInputs && !customizedInputs[config.key]" src="assets/img/custom/variable.svg"
    matTooltip="Dynamic Value" (click)="toggleCustomizedInputFlag(config.key)">
  </svg-icon>
</ng-template><|MERGE_RESOLUTION|>--- conflicted
+++ resolved
@@ -113,12 +113,7 @@
             <mat-label> {{ (refreshableConfigsLoadingFlags$[config.key] | async)? 'Loading...' : config.label
               }}</mat-label>
             <mat-select
-<<<<<<< HEAD
               [style.display]="(!(dropdownOptionsObservables$[config.key] | async) ||  (dropdownOptionsObservables$[config.key] | async)?.disabled === true)? 'none':'block' "
-=======
-              [style.display]="((optionsObservables$[config.key] | async)===undefined ||
-              (optionsObservables$[config.key] | async)===null  ||  (optionsObservables$[config.key] | async)?.disabled === true)? 'none':'block' "
->>>>>>> a173cd9e
               multiple [formControlName]="config.key" [compareWith]="dropdownCompareWithFunction">
               <ng-container *ngIf="dropdownOptionsObservables$[config.key]| async as state">
                 <mat-option *ngFor="let opt of state.options" [value]="opt.value">
