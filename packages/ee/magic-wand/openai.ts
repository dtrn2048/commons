--- conflicted
+++ resolved
@@ -114,7 +114,6 @@
     ---
     Prompt: {prompt}
     `
-<<<<<<< HEAD
     const chain = new LLMChain({
         llm,
         prompt: new PromptTemplate({
@@ -149,56 +148,8 @@
             triggerName: 'cron_expression',
             displayName: 'Every 5 Min',
             description: 'Runs every 5 minutes',
-=======
-    if(llm){
-        const chain = new LLMChain({
-            llm,
-            prompt: new PromptTemplate({
-                template,
-                inputVariables: ['allTriggers', 'prompt', 'triggerExamples'],
-            }),
-            outputKey: 'trigger',
-        })
-        const result = await chain.call({
-            triggerExamples: `
-            Prompt: On new slack message, send me message on discord
-            Answer: {"pieceName": "slack", "triggerName": "new_message"}
-            
-            Prompt: read rows from a sheet and only send email if the name is ahmad
-            Answer: {"pieceName": "google-sheets", "triggerName": "new_row_added"}
-            
-            Prompt: read from discsord message and send email
-            Answer: {}
-            `,
-            prompt,
-            allTriggers: JSON.stringify(getTriggerDetails()),
-    
-        })
-        try {
-            return extractJson(result.trigger)
-        }
-        catch (e) {
-            logger.warn('Failed to extract trigger', e)
-            // TODO change to default trigger
-            return {
-                pieceName: 'schedule',
-                triggerName: 'cron_expression',
-                displayName: 'Failed to extract trigger',
-                description: 'Runs every 5 minutes',
-            }
->>>>>>> c7034f19
-        }
-      
-    }
-    logger.error('llm is uninitailized');
-    // TODO change to default trigger
-    return {
-        pieceName: 'schedule',
-        triggerName: 'cron_expression',
-        displayName: 'llm is uninitailized',
-        description: 'Runs every 5 minutes',
-    }
-  
+        }
+    }
 }
 
 
@@ -277,7 +228,6 @@
 Answer: 
 `
     const examples = buildExamples(trigger, actions)
-<<<<<<< HEAD
     const chain = new LLMChain({
         llm,
         prompt: new PromptTemplate({
@@ -299,33 +249,6 @@
         generatedTrigger.settings = trigger
     }
     return generatedTrigger
-=======
-    if(llm)
-    {
-        const chain = new LLMChain({
-            llm,
-            prompt: new PromptTemplate({
-                template,
-                inputVariables: ['prompt', 'examples'],
-            }),
-            outputKey: 'flow',
-        })
-        const results = await chain.call({
-            examples,
-            prompt,
-        })
-        logger.info(results.flow)
-        const flow = extractJson(results.flow)
-        // Override the settings, since we already have them
-        if (flow.type === TriggerType.PIECE) {
-            flow.settings = trigger
-        }
-        logger.info('Prompt ' + prompt)
-        logger.info('GENERATED RESPONSE ' + JSON.stringify(flow))
-        return flow  
-    }
-
->>>>>>> c7034f19
 }
 
 export async function generateFlow(prompt: string): Promise<Trigger> {
