import {
  ChangeDetectionStrategy,
  Component,
  Input,
  OnInit,
} from '@angular/core';
import {
  FormBuilder,
  FormControl,
  FormGroup,
  Validators,
} from '@angular/forms';
import { validColorValidator } from 'ngx-colors';
import {
  LocalesEnum,
  Platform,
  UpdatePlatformRequestBody,
} from '@activepieces/ee-shared';
import { Observable, map, tap } from 'rxjs';
import {
  AuthenticationService,
  LocalesService,
  PlatformService,
} from '@activepieces/ui/common';
import { ActivatedRoute } from '@angular/router';
import { localesMap } from '@activepieces/ui/common';
import { spreadIfDefined } from '@activepieces/shared';

interface AppearanceForm {
  name: FormControl<string>;
  fullLogoUrl: FormControl<string>;
  logoIconUrl: FormControl<string>;
  favIconUrl: FormControl<string>;
  primaryColor: FormControl<string>;
  pickerCtrl: FormControl<string>;
  defaultLocale: FormControl<LocalesEnum>;
}
@Component({
  selector: 'app-platform-appearance',
  templateUrl: './platform-appearance.component.html',
  changeDetection: ChangeDetectionStrategy.OnPush,
})
export class PlatformAppearanceComponent implements OnInit {
  logoFileExtensions: string[] = ['.png', '.jpeg', '.jpg', '.svg', '.webp'];
  formGroup: FormGroup<AppearanceForm>;
  loading = false;
  updatePlatform$?: Observable<void>;
  locales = localesMap;
  title = $localize`Appearance`;
  @Input({ required: true }) platform!: Platform;
  constructor(
    private fb: FormBuilder,
    private platformService: PlatformService,
    private authenticationService: AuthenticationService,
    private route: ActivatedRoute,
    private localesService: LocalesService
  ) {
    this.formGroup = this.fb.group({
      name: this.fb.control(
        {
          disabled: false,
          value: '',
        },
        { validators: [Validators.required], nonNullable: true }
      ),
      favIconUrl: this.fb.control(
        {
          disabled: false,
          value: '',
        },
        { validators: [Validators.required], nonNullable: true }
      ),
      logoIconUrl: this.fb.control(
        {
          disabled: false,
          value: '',
        },
        {
          validators: [Validators.required],
          nonNullable: true,
        }
      ),
      fullLogoUrl: this.fb.control(
        {
          disabled: false,
          value: '',
        },
        {
          validators: [Validators.required],
          nonNullable: true,
        }
      ),
      primaryColor: this.fb.control(
        {
          disabled: false,
          value: '#6e41e2',
        },
        {
          validators: [Validators.required, validColorValidator],
          nonNullable: true,
        }
      ),
      pickerCtrl: this.fb.control(
        {
          disabled: false,
          value: '#6e41e2',
        },
        { nonNullable: true }
      ),
      defaultLocale: this.fb.control<LocalesEnum>(LocalesEnum.ENGLISH, {
        nonNullable: true,
      }),
    });
  }
  ngOnInit(): void {
    this.platform = this.route.snapshot.data['platform'];
    this.formGroup.patchValue({
<<<<<<< HEAD
      ...this.platform,
      defaultLocale:
        this.platform.defaultLocale ?? this.localesService.defaultLocale,
=======
      name: this.platform.name,
      favIconUrl: this.platform.favIconUrl,
      logoIconUrl: this.platform.logoIconUrl,
      fullLogoUrl: this.platform.fullLogoUrl,
      primaryColor: this.platform.primaryColor,
>>>>>>> ba9abf9c
      pickerCtrl: this.platform.primaryColor,
      ...spreadIfDefined('defaultLocale', this.platform.defaultLocale),
    });
  }
  save() {
    this.formGroup.markAllAsTouched();
    if (this.formGroup.valid && !this.loading) {
      this.loading = true;
      const request: UpdatePlatformRequestBody = this.formGroup.value;
      const platformId = this.authenticationService.getPlatformId();
      if (!platformId) {
        console.error('no platform in localstorage or it is invalid');
        return;
      }
      this.updatePlatform$ = this.platformService
        .updatePlatform(request, platformId)
        .pipe(
          tap(() => {
            this.loading = false;
            window.location.reload();
          }),
          map(() => void 0)
        );
    }
  }
}<|MERGE_RESOLUTION|>--- conflicted
+++ resolved
@@ -115,17 +115,11 @@
   ngOnInit(): void {
     this.platform = this.route.snapshot.data['platform'];
     this.formGroup.patchValue({
-<<<<<<< HEAD
-      ...this.platform,
-      defaultLocale:
-        this.platform.defaultLocale ?? this.localesService.defaultLocale,
-=======
       name: this.platform.name,
       favIconUrl: this.platform.favIconUrl,
       logoIconUrl: this.platform.logoIconUrl,
       fullLogoUrl: this.platform.fullLogoUrl,
       primaryColor: this.platform.primaryColor,
->>>>>>> ba9abf9c
       pickerCtrl: this.platform.primaryColor,
       ...spreadIfDefined('defaultLocale', this.platform.defaultLocale),
     });
