--- conflicted
+++ resolved
@@ -7,7 +7,7 @@
 export interface ActivepiecesClientInit {
   type: ActivepiecesClientEventName.CLIENT_INIT;
   data: {
-    apJwtToken:string;
+    apJwtToken: string;
   }
 }
 
@@ -72,7 +72,7 @@
   _apJwtToken = '';
   _projectId = '';
   _disableNavigationInBuilder = true;
-  readonly _CONNECTIONS_IFRAME_ID='ApConnectionsIframe';
+  readonly _CONNECTIONS_IFRAME_ID = 'ApConnectionsIframe';
   _resolveNewConnectionDialogClosed?: (result: ActivepiecesNewConnectionDialogClosed['data']) => void;
   _dashboardAndBuilderIframeWindow?: Window;
   _navigationHandler?: (data: { route: string }) => void;
@@ -99,7 +99,7 @@
         hideSidebar?: boolean;
       };
       hideFolders?: boolean;
-      navigation?:{
+      navigation?: {
         handler?: (data: { route: string }) => void;
       }
     };
@@ -178,7 +178,7 @@
                   hideFolders: this._hideFolders,
                   hideLogoInBuilder: this._hideLogoInBuilder,
                   hideFlowNameInBuilder: this._hideFlowNameInBuilder,
-                  sdkVersion:this._sdkVersion
+                  sdkVersion: this._sdkVersion
                 },
               };
               iframeWindow.postMessage(apEvent, '*');
@@ -197,59 +197,57 @@
   private _createIframe({ src }: { src: string }) {
     const iframe = document.createElement('iframe');
     iframe.src = src;
-    iframe.setAttribute('allow','clipboard-read; clipboard-write');
+    iframe.setAttribute('allow', 'clipboard-read; clipboard-write');
     return iframe;
   }
 
-  async connect({ pieceName,connectionName }: { pieceName: string, connectionName?:string }) {
+  async connect({ pieceName, connectionName }: { pieceName: string, connectionName?: string }) {
     return this._addGracePeriodBeforeMethod({
       condition: () => {
         return !!document.body;
       },
-<<<<<<< HEAD
-      method: () => {
-=======
       method: async () => {
-        if(connectionName){
-        await this.checkIfConnectionNameIsValid(connectionName);
-      }
->>>>>>> 2d51cb4b
-        const connectionsIframe = this.connectToEmbed({ jwtToken: this._jwtToken, iframeContainer: document.body, 
+        if (connectionName) {
+          await this.checkIfConnectionNameIsValid(connectionName);
+        }
+        const connectionsIframe = this.connectToEmbed({
+          jwtToken: this._jwtToken, iframeContainer: document.body,
           callbackAfterAuthentication: () => {
-              connectionsIframe.style.display = 'block';
-              const apEvent: ActivepiecesVendorRouteChanged = {
-                type: ActivepiecesVendorEventName.VENDOR_ROUTE_CHANGED,
-                data: {
-                  //added date so angular queryparams will be updated and open the dialog, because if you try to create two connections with the same piece, the second one will not open the dialog
-                  vendorRoute: `/embed/connections?${NEW_CONNECTION_QUERY_PARAMS.name}=${pieceName}&date=${Date.now()}&${NEW_CONNECTION_QUERY_PARAMS.connectionName}=${connectionName || ''}`
-                },
-              };
-              connectionsIframe.contentWindow.postMessage(apEvent, '*');
-            } });
-          const connectionsIframeStyle = ['display:none', 'position:fixed', 'top:0', 'left:0', 'width:100%', 'height:100%', 'border:none'].join(';');
-          connectionsIframe.style.cssText = connectionsIframeStyle;
-          connectionsIframe.id = this._CONNECTIONS_IFRAME_ID;
-          return new Promise<ActivepiecesNewConnectionDialogClosed['data']>((resolve) => {
-            this._resolveNewConnectionDialogClosed = resolve;
-          });
-        },
+            connectionsIframe.style.display = 'block';
+            const apEvent: ActivepiecesVendorRouteChanged = {
+              type: ActivepiecesVendorEventName.VENDOR_ROUTE_CHANGED,
+              data: {
+                //added date so angular queryparams will be updated and open the dialog, because if you try to create two connections with the same piece, the second one will not open the dialog
+                vendorRoute: `/embed/connections?${NEW_CONNECTION_QUERY_PARAMS.name}=${pieceName}&date=${Date.now()}&${NEW_CONNECTION_QUERY_PARAMS.connectionName}=${connectionName || ''}`
+              },
+            };
+            connectionsIframe.contentWindow.postMessage(apEvent, '*');
+          }
+        });
+        const connectionsIframeStyle = ['display:none', 'position:fixed', 'top:0', 'left:0', 'width:100%', 'height:100%', 'border:none'].join(';');
+        connectionsIframe.style.cssText = connectionsIframeStyle;
+        connectionsIframe.id = this._CONNECTIONS_IFRAME_ID;
+        return new Promise<ActivepiecesNewConnectionDialogClosed['data']>((resolve) => {
+          this._resolveNewConnectionDialogClosed = resolve;
+        });
+      },
       errorMessage: 'document body not found while trying to add connections iframe'
     });
   }
 
 
-   navigate({ route }: { route: string }) {
-      if(!this._dashboardAndBuilderIframeWindow){
-        console.error('Activepieces: dashboard iframe not found');
-        return;
-      }
-      const event: ActivepiecesVendorRouteChanged = {
-        type: ActivepiecesVendorEventName.VENDOR_ROUTE_CHANGED,
-        data: {
-          vendorRoute: route,
-        },
-      };
-      this._dashboardAndBuilderIframeWindow.postMessage(event, '*');
+  navigate({ route }: { route: string }) {
+    if (!this._dashboardAndBuilderIframeWindow) {
+      console.error('Activepieces: dashboard iframe not found');
+      return;
+    }
+    const event: ActivepiecesVendorRouteChanged = {
+      type: ActivepiecesVendorEventName.VENDOR_ROUTE_CHANGED,
+      data: {
+        vendorRoute: route,
+      },
+    };
+    this._dashboardAndBuilderIframeWindow.postMessage(event, '*');
   }
 
   private _checkForClientRouteChanges = (source: Window) => {
@@ -258,7 +256,7 @@
       (event: MessageEvent<ActivepiecesClientRouteChanged>) => {
         if (
           event.data.type ===
-            ActivepiecesClientEventName.CLIENT_ROUTE_CHANGED &&
+          ActivepiecesClientEventName.CLIENT_ROUTE_CHANGED &&
           event.source === source
         ) {
           let prefixStartsWithSlash = this._prefix.startsWith('/')
@@ -271,13 +269,12 @@
           if (!routeWithPrefix.startsWith('/')) {
             routeWithPrefix = '/' + routeWithPrefix;
           }
-        
-          if(this._navigationHandler)
-            {
-
-              this._navigationHandler({ route: routeWithPrefix });
-            }
-      
+
+          if (this._navigationHandler) {
+
+            this._navigationHandler({ route: routeWithPrefix });
+          }
+
         }
       }
     );
@@ -286,7 +283,7 @@
 
 
   private async checkIfConnectionNameIsValid(connectionName: string | undefined) {
-    const url = new URL(this._instanceUrl+  "/api/v1/app-connections/validate-connection-name");
+    const url = new URL(this._instanceUrl + "/api/v1/app-connections/validate-connection-name");
     const body = {
       connectionName: connectionName
     };
@@ -296,10 +293,9 @@
         'Content-Type': 'application/json',
         'Authorization': `Bearer ${this._apJwtToken}`
       },
-      body: JSON.stringify(body) 
+      body: JSON.stringify(body)
     })).json());
-   if(!connectionValidity.isValid)
-    {
+    if (!connectionValidity.isValid) {
       throw this._errorCreator(connectionValidity.error);
     }
   }
@@ -316,20 +312,19 @@
     window.addEventListener(
       'message',
       (event: MessageEvent<ActivepiecesNewConnectionDialogClosed>) => {
-        if(event.data.type === ActivepiecesClientEventName.CLIENT_NEW_CONNECTION_DIALOG_CLOSED)
-          {
-            if (this._resolveNewConnectionDialogClosed) {
-              this._resolveNewConnectionDialogClosed(event.data.data);
-            }
-            const connectionsIframe = document.getElementById(this._CONNECTIONS_IFRAME_ID);
-            if(connectionsIframe) {
-                connectionsIframe.remove();
-              }
-            else {
-              console.warn("Activepieces: connections iframe not found when trying to remove it ")
-              }
-          }
-   
+        if (event.data.type === ActivepiecesClientEventName.CLIENT_NEW_CONNECTION_DIALOG_CLOSED) {
+          if (this._resolveNewConnectionDialogClosed) {
+            this._resolveNewConnectionDialogClosed(event.data.data);
+          }
+          const connectionsIframe = document.getElementById(this._CONNECTIONS_IFRAME_ID);
+          if (connectionsIframe) {
+            connectionsIframe.remove();
+          }
+          else {
+            console.warn("Activepieces: connections iframe not found when trying to remove it ")
+          }
+        }
+
       }
     );
   }
@@ -343,7 +338,7 @@
     condition,
     errorMessage,
   }: {
-    method:  () => Promise<any> | void;
+    method: () => Promise<any> | void;
     condition: () => boolean;
     /**Error message to show when grace period passes */
     errorMessage: string;
@@ -370,9 +365,9 @@
     },);
   }
 
-  extractActivepiecesRouteFromUrl({vendorUrl}:{vendorUrl: string}) {
+  extractActivepiecesRouteFromUrl({ vendorUrl }: { vendorUrl: string }) {
     const prefixStartsWithSlash = this._prefix.startsWith('/');
-    return this._extractRouteAfterPrefix(vendorUrl,prefixStartsWithSlash
+    return this._extractRouteAfterPrefix(vendorUrl, prefixStartsWithSlash
       ? this._parentOrigin + this._prefix
       : `${this._parentOrigin}/${this._prefix}`);
   }
@@ -384,4 +379,4 @@
 
 
 (window as any).activepieces = new ActivepiecesEmbedded();
-(window as any).ActivepiecesEmbedded =  ActivepiecesEmbedded;+(window as any).ActivepiecesEmbedded = ActivepiecesEmbedded;