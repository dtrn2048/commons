import { ChangeDetectorRef, Component, OnInit } from '@angular/core';
import {
  BehaviorSubject,
  combineLatest,
  distinctUntilChanged,
  Observable,
  of,
  tap,
} from 'rxjs';
import { Store } from '@ngrx/store';
import { ActionType, FlowVersion } from '@activepieces/shared';
import {
  BuilderSelectors,
  Step,
  NO_PROPS,
  RightSideBarType,
  canvasActions,
} from '@activepieces/ui/feature-builder-store';
import { FlowItemDetails } from '@activepieces/ui/common';
import { PieceMetadataService } from '@activepieces/ui/feature-pieces';

@Component({
  selector: 'app-edit-step-sidebar',
  templateUrl: './edit-step-sidebar.component.html',
  styleUrls: ['./edit-step-sidebar.component.css'],
})
<<<<<<< HEAD
export class EditStepSidebarComponent implements OnInit {
  constructor(private store: Store, private cd: ChangeDetectorRef) {}
=======
export class NewEditPieceSidebarComponent implements OnInit {
  constructor(
    private store: Store,
    private cd: ChangeDetectorRef,
    private pieceService: PieceMetadataService
  ) {}
>>>>>>> bf65c2d9
  displayNameChanged$: BehaviorSubject<string> = new BehaviorSubject('Step');
  selectedStepAndFlowId$: Observable<{
    step: Step | null | undefined;
    version: FlowVersion;
  }>;
  selectedFlowItemDetails$: Observable<FlowItemDetails | undefined>;
  ngOnInit(): void {
    //in case you switch piece while the edit piece panel is opened
    this.selectedStepAndFlowId$ = combineLatest({
      step: this.store.select(BuilderSelectors.selectCurrentStep),
      version: this.store.select(BuilderSelectors.selectViewedVersion),
    }).pipe(
      distinctUntilChanged((prev, current) => {
        return (
          prev.version.id === current.version.id &&
          prev.step?.name === current.step?.name
        );
      }),
      tap((result) => {
        if (result.step) {
          this.displayNameChanged$.next(result.step.displayName);
          this.selectedFlowItemDetails$ = this.pieceService.getStepDetails(
            result.step
          );
          this.cd.markForCheck();
        } else {
          this.selectedFlowItemDetails$ = of(undefined);
        }
      })
    );
  }

  closeSidebar() {
    this.store.dispatch(
      canvasActions.setRightSidebar({
        sidebarType: RightSideBarType.NONE,
        props: NO_PROPS,
        deselectCurrentStep: true,
      })
    );
  }
  get ActionType() {
    return ActionType;
  }
}<|MERGE_RESOLUTION|>--- conflicted
+++ resolved
@@ -24,17 +24,12 @@
   templateUrl: './edit-step-sidebar.component.html',
   styleUrls: ['./edit-step-sidebar.component.css'],
 })
-<<<<<<< HEAD
 export class EditStepSidebarComponent implements OnInit {
-  constructor(private store: Store, private cd: ChangeDetectorRef) {}
-=======
-export class NewEditPieceSidebarComponent implements OnInit {
   constructor(
     private store: Store,
     private cd: ChangeDetectorRef,
     private pieceService: PieceMetadataService
   ) {}
->>>>>>> bf65c2d9
   displayNameChanged$: BehaviorSubject<string> = new BehaviorSubject('Step');
   selectedStepAndFlowId$: Observable<{
     step: Step | null | undefined;
