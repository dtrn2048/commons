<ng-container *ngIf="rightSidebarType$ | async as rightSidebarType">
  <app-step-type-sidebar [showTriggers]="rightSidebarType === sidebarType.TRIGGER_TYPE" *ngIf="
    rightSidebarType === sidebarType.STEP_TYPE ||
    rightSidebarType === sidebarType.TRIGGER_TYPE
  "></app-step-type-sidebar>


  <ng-container *ngIf="rightSidebarType === sidebarType.EDIT_STEP">
    <div class="ap-relative ap-h-full ap-overflow-y-auto thin-scrollbars" #editStepSection [class.top-resizer-section]="
      (viewMode$ | async) === ViewModeEnum.BUILDING" [class.ap-transition-all]="animateSectionsHeightChange">
      <app-edit-step-sidebar>
      </app-edit-step-sidebar>
      <div *ngIf="currentStepPieceVersion$ | async as result"
        class="ap-left-[0px] ap-bottom-[0px] ap-bg-white ap-body-2 !ap-text-description ap-w-full ap-px-4 ap-py-1 ap-z-40 ap-flex "
        [class.ap-absolute]="!isOverflown(editStepSection)">

        <ng-container *ngIf="showDocs$ | async; else showLink">
          <a href="https://activepieces.com/docs/developers/piece-reference/piece-versioning" target="_blank"
            rel="noreferrer noopener" class="no-link-styling !ap-flex !ap-items-center !ap-gap-2 !ap-cursor-pointer "
            [matTooltip]="result.tooltipText">
            <div *ngIf="!result.latest"
              class="ap-rounded-full ap-border ap-border-warn ap-bg-warn ap-h-[8px] ap-w-[8px]">
            </div> v{{result.version}}
          </a>
        </ng-container>
        <ng-template #showLink>
          <div *ngIf="!result.latest" class="ap-rounded-full ap-border ap-border-warn ap-bg-warn ap-h-[8px] ap-w-[8px]">
          </div> v{{result.version}}
        </ng-template>
      </div>
    </div>

    <ng-container *ngIf="(viewMode$ | async) === ViewModeEnum.BUILDING ">
      <ng-container *ngIf="currentStep$ | async as currentStep">
        <div class="resizer-area" #resizerArea>
          <ap-horizontal-sidebar-separator [resizerArea]="resizerArea" topStyle="calc( 100% - 10px )"
            (resetTopResizerSectionHeight)="resetTopResizerSectionHeight()" (resizerDragged)="resizerDragged($event)"
            (resizerDragStarted)="resizerDragStarted()" (resizerDragStopped)="isResizerGrabbed=false">
          </ap-horizontal-sidebar-separator>
        </div>
<<<<<<< HEAD
        <div class="bottom-resizer-section" #selectedStepResultContainer>
=======
        <div class="bottom-resizer-section ap-overflow-y-auto thin-scrollbars" #selectedStepResultContainer>
          <app-test-webhook-trigger *ngIf="currentStep.type === TriggerType.WEBHOOK"></app-test-webhook-trigger>
>>>>>>> 1bf7cb12
          <app-test-action
            *ngIf="currentStep.type === ActionType.PIECE || currentStep.type === ActionType.BRANCH || currentStep.type === ActionType.LOOP_ON_ITEMS  || currentStep.type === ActionType.CODE"
            [step]="currentStep"></app-test-action>

          <app-test-webhook-trigger
            *ngIf="currentStep.type === TriggerType.WEBHOOK"
          ></app-test-webhook-trigger>

          <app-test-polling-trigger
            *ngIf="triggerSupportsLoadingTestData$ | async"
          ></app-test-polling-trigger>

          <app-test-piece-webhook-trigger
            *ngIf="triggerSupportsSimulation$ | async"
          ></app-test-piece-webhook-trigger>
        </div>
      </ng-container>
    </ng-container>


  </ng-container>
  <ng-container *ngIf="elevateResizer$ | async"></ng-container>
  <ng-container *ngIf="builderService.savingStepOrTriggerData$ | async"></ng-container><|MERGE_RESOLUTION|>--- conflicted
+++ resolved
@@ -38,12 +38,7 @@
             (resizerDragStarted)="resizerDragStarted()" (resizerDragStopped)="isResizerGrabbed=false">
           </ap-horizontal-sidebar-separator>
         </div>
-<<<<<<< HEAD
-        <div class="bottom-resizer-section" #selectedStepResultContainer>
-=======
         <div class="bottom-resizer-section ap-overflow-y-auto thin-scrollbars" #selectedStepResultContainer>
-          <app-test-webhook-trigger *ngIf="currentStep.type === TriggerType.WEBHOOK"></app-test-webhook-trigger>
->>>>>>> 1bf7cb12
           <app-test-action
             *ngIf="currentStep.type === ActionType.PIECE || currentStep.type === ActionType.BRANCH || currentStep.type === ActionType.LOOP_ON_ITEMS  || currentStep.type === ActionType.CODE"
             [step]="currentStep"></app-test-action>
