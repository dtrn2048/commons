import {
  ChangeDetectionStrategy,
  ChangeDetectorRef,
  Component,
  Input,
  OnInit,
  TemplateRef,
  ViewChild,
} from '@angular/core';
import {
  distinctUntilChanged,
  filter,
  map,
  Observable,
  of,
  shareReplay,
  Subject,
  switchMap,
  takeUntil,
  tap,
} from 'rxjs';
import { Store } from '@ngrx/store';
import { RunDetailsService } from '@activepieces/ui/feature-builder-left-sidebar';
import {
  ActionType,
  ExecutionOutputStatus,
  FlowRun,
  StepOutput,
  StepOutputStatus,
  TriggerType,
  flowHelper,
} from '@activepieces/shared';
import {
  PieceMetadataService,
  CORE_PIECES_ACTIONS_NAMES,
  CORE_PIECES_TRIGGERS,
  FlowItemDetails,
  corePieceIconUrl,
  fadeIn400ms,
  isOverflown,
} from '@activepieces/ui/common';
import {
  BuilderSelectors,
  FlowItem,
  FlowRendererService,
  canvasActions,
} from '@activepieces/ui/feature-builder-store';

@Component({
  selector: 'app-flow-item-content',
  templateUrl: './flow-item-content.component.html',
  styleUrls: ['./flow-item-content.component.scss'],
  changeDetection: ChangeDetectionStrategy.OnPush,
  animations: [fadeIn400ms],
})
export class FlowItemContentComponent implements OnInit {
  //in case it is not reached, we return undefined
  @ViewChild('stepDragTemplate') stepDragTemplate: TemplateRef<any>;
  stepStatus$: Observable<StepOutputStatus | undefined>;
  stepInsideLoopStatus$: Observable<StepOutputStatus | undefined>;
  hover = false;
  flowItemChanged$: Subject<boolean> = new Subject();
  stepIconUrl: string;
  _flowItem: FlowItem;
  selectedRun$: Observable<FlowRun | undefined>;

  stepAppName$: Observable<string>;
  isOverflown = isOverflown;
  childStepsIconsUrls: Record<string, Observable<string>> = {};
  StepOutputStatus = StepOutputStatus;
  ExecutionOutputStatus = ExecutionOutputStatus;
  TriggerType = TriggerType;
  ActionType = ActionType;
  @Input() selected: boolean;
  @Input() trigger = false;
  @Input() readOnly: boolean;
  @Input() set flowItem(newFlowItem: FlowItem) {
    this._flowItem = newFlowItem;
    this.stepAppName$ = this.getStepAppName();
    this.childStepsIconsUrls = this.extractChildStepsIconsUrls();
    this.flowItemChanged$.next(true);
    this.fetchFlowItemDetailsAndLoadLogo();
  }
  isDragging$: Observable<boolean>;
  stepOutput: StepOutput | undefined;
  flowItemDetails$: Observable<FlowItemDetails | null | undefined>;
  constructor(
    private store: Store,
    private cd: ChangeDetectorRef,
    private runDetailsService: RunDetailsService,
    private flowRendererService: FlowRendererService,
    private actionMetaDataService: PieceMetadataService
  ) {}

  ngOnInit(): void {
    this.isDragging$ = this.flowRendererService.draggingSubject.asObservable();
    this.selectedRun$ = this.store.select(
      BuilderSelectors.selectCurrentFlowRun
    );
    this.childStepsIconsUrls = this.extractChildStepsIconsUrls();
    this.stepStatus$ = this.getStepStatusIfItsNotInsideLoop();
    this.stepInsideLoopStatus$ =
      this.runDetailsService.iterationStepResultState$.pipe(
        filter((stepNameAndStatus) => {
          return stepNameAndStatus.stepName === this._flowItem.name;
        }),
        map((stepNameAndStatus) => {
          this.stepOutput = stepNameAndStatus.output;
          return stepNameAndStatus.output?.status;
        })
      );
    this.fetchFlowItemDetailsAndLoadLogo();
  }

  private fetchFlowItemDetailsAndLoadLogo() {
    this.flowItemDetails$ = this.store
      .select(BuilderSelectors.selectAllFlowItemsDetailsLoadedState)
      .pipe(
        takeUntil(this.flowItemChanged$),
        switchMap((loaded) => {
          if (loaded) {
            return this.store
              .select(BuilderSelectors.selectFlowItemDetails(this._flowItem))
              .pipe(
                tap((flowItemDetails) => {
                  if (flowItemDetails) {
                    const itemIcon = new Image();
                    itemIcon.src = flowItemDetails.logoUrl!;
                    itemIcon.onload = () => {
                      this.stepIconUrl = flowItemDetails.logoUrl!;
                      this.cd.markForCheck();
                    };
                  } else {
                    console.error(
                      `Flow item has no details:${this._flowItem.name}`
                    );
                  }
                })
              );
          }
          return of(null);
        })
      );
  }

  getStepStatusIfItsNotInsideLoop(): Observable<StepOutputStatus | undefined> {
    return this.selectedRun$.pipe(
      distinctUntilChanged(),
      map((selectedRun) => {
        if (selectedRun) {
          if (selectedRun.status !== ExecutionOutputStatus.RUNNING) {
            const stepName = this._flowItem.name;
            const executionState = selectedRun.executionOutput?.executionState;
            if (!executionState) {
              throw new Error('Flow is done but there is no executionState');
            }
            const result = executionState.steps[stepName.toString()];
            if (result) {
              this.stepOutput = result;
            }
            return result === undefined ? undefined : result.status;
          } else {
            return StepOutputStatus.RUNNING;
          }
        }
        return undefined;
      }),
      shareReplay(1)
    );
  }

  selectStep() {
    this.store.dispatch(
      canvasActions.selectStepByName({
        stepName: this._flowItem.name,
      })
    );
    this.runDetailsService.currentStepResult$.next({
      stepName: this._flowItem.name,
      output: this.stepOutput,
    });
  }

  getStepAppName() {
    switch (this._flowItem.type) {
      case ActionType.BRANCH:
<<<<<<< HEAD
        return of($localize`Branch`);
      case ActionType.MISSING:
        return of($localize`Missing`);
=======
        return of('Branch');
>>>>>>> 257282a2
      case ActionType.CODE:
        return of($localize`Code`);
      case ActionType.LOOP_ON_ITEMS:
        return of($localize`Loop`);
      case ActionType.PIECE:
      case TriggerType.PIECE:
        return this.actionMetaDataService
          .getPieceMetadata(
            this._flowItem.settings.pieceName,
            this._flowItem.settings.pieceVersion
          )
          .pipe(map((p) => p.displayName));
      case TriggerType.EMPTY:
        return of($localize`Choose a trigger`);
      case TriggerType.WEBHOOK:
        return of($localize`Webhook trigger`);
    }
  }
  extractChildStepsIconsUrls() {
    const stepsIconsUrls: Record<string, Observable<string>> = {};
    if (
      this._flowItem.type === ActionType.BRANCH ||
      this._flowItem.type === ActionType.LOOP_ON_ITEMS
    ) {
      const steps = flowHelper.getAllChildSteps(this._flowItem);
      steps.forEach((s) => {
        if (s.type === ActionType.PIECE) {
          const pieceMetaData$ = this.actionMetaDataService
            .getPieceMetadata(s.settings.pieceName, s.settings.pieceVersion)
            .pipe(
              map((md) => {
                if (
                  CORE_PIECES_ACTIONS_NAMES.find(
                    (n) => s.settings.pieceName === n
                  ) ||
                  CORE_PIECES_TRIGGERS.find((n) => s.settings.pieceName === n)
                ) {
                  return corePieceIconUrl(s.settings.pieceName);
                }
                return md.logoUrl;
              })
            );
          stepsIconsUrls[s.settings.pieceName] = pieceMetaData$;
        } else {
          const icon = this.actionMetaDataService.findNonPieceStepIcon(s.type);
          stepsIconsUrls[icon.key] = of(icon.url);
        }
      });
    }

    return stepsIconsUrls;
  }
}<|MERGE_RESOLUTION|>--- conflicted
+++ resolved
@@ -184,13 +184,7 @@
   getStepAppName() {
     switch (this._flowItem.type) {
       case ActionType.BRANCH:
-<<<<<<< HEAD
         return of($localize`Branch`);
-      case ActionType.MISSING:
-        return of($localize`Missing`);
-=======
-        return of('Branch');
->>>>>>> 257282a2
       case ActionType.CODE:
         return of($localize`Code`);
       case ActionType.LOOP_ON_ITEMS:
