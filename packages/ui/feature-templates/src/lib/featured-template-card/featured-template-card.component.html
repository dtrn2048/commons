<div class="ap-rounded-lg ap-bg-white ap-p-5 ">
    <div class="ap-flex ap-gap-3 ap-mb-3 ">
        <img *ngIf="template.user?.imageUrl" [src]="template.user?.imageUrl"
            class="ap-h-[45px] ap-w-[45px] ap-object-contain ap-rounded-full">
        <div class="ap-flex ap-justify-end" *ngIf="!template.user?.imageUrl">
            <div
                class="ap-typography-body-1 !ap-font-semibold ap-text-white ap-bg-primary ap-rounded-full ap-px-[12px] ap-py-[7px] ap-select-none ap-text-center ap-w-[45px] ap-h-[45px] ap-flex ap-items-center ap-justify-center">
                {{ (template.user && template.user.firstName? template.user.firstName[0] : '7') | uppercase }}
            </div>
        </div>
        <div class="ap-flex ap-flex-col ap-gap-1">
            <div class="ap-flex  ap-items-center ap-gap-2 ap-typography-body-1 !ap-font-semibold">
                {{template.user?.firstName}} {{template.user?.lastName}}
                <img *ngIf="activepiecesTeam" src="assets/img/custom/verified.png" class="ap-w-[25px] ap-h-[25px]"
                    matTooltip="Activepieces Team" i18n-matTooltip>
            </div>
            <div class="ap-typography-caption ap-text-description">
                {{template.user?.title || 'Contributor'}} • {{template.created | timeago:false }}
            </div>
        </div>
    </div>

    <div>
        <div class="ap-typography-body-1 " *ngIf="template.featuredDescription">
            <ng-container *ngIf="template.featuredDescription.length <= SEE_MORE_LIMIT ">
                {{template.featuredDescription}}
            </ng-container>
            <ng-container *ngIf="template.featuredDescription.length > SEE_MORE_LIMIT ">
<<<<<<< HEAD
                {{showFullDescription? template.description : template.description.slice(0,255)+"..."}}
                &nbsp; <div class="ap-text-primary ap-cursor-pointer ap-inline"
                    (click)="showFullDescription = !showFullDescription" *ngIf="template.description.length > 225">
                    <ng-template *ngIf="showFullDescription; else seeMore">
                        <span i18n>See less</span>
                    </ng-template>
                    <ng-template #seeMore>
                        <span i18n>See more</span>
                    </ng-template>
                </div>
=======
                {{
                showFullDescription? template.featuredDescription : template.featuredDescription.slice(0,255)+"..."
                }}
                &nbsp; <div class="ap-text-primary ap-cursor-pointer ap-inline"
                    (click)="showFullDescription = !showFullDescription"
                    *ngIf="template.featuredDescription.length > 225">
                    {{showFullDescription? 'See less' : 'See more'}} </div>
>>>>>>> df3b3ea1
            </ng-container>
        </div>

    </div>

    <div
        class="ap-rounded-lg ap-bg-hover ap-border ap-border-solid ap-border-outline ap-p-5 ap-mt-5 ap-flex ap-justify-between">
        <div>
            <div class="ap-flex ap-mb-2">
                <ap-pieces-icons-from-flow [flowVersion]="template.template"></ap-pieces-icons-from-flow>
            </div>
            <div class="ap-typography-headline-6 !ap-font-semibold ap-mb-6 ap-max-w-[524px]">
                {{template.name}}
            </div>
            <ap-button btnColor="primary" btnStyle="flat" btnSize="small" (buttonClicked)="useTemplate()"
                [loading]="!!useTemplate$" i18n>Use Template </ap-button>
        </div>
        <img [src]="template.imageUrl || 'https://www.activepieces.com/pricing/feat_2.svg'"
            class="ap-object-contain ap-rounded-md ap-w-[280px] ap-h-[153px]">
    </div>
</div>

<a class="ap-hidden" href="https://www.flaticon.com/free-icons/verified" title="verified icons" i18n>Verified icons created
    by lakonicon - Flaticon</a>

<ng-container *ngIf="useTemplate$ | async"></ng-container><|MERGE_RESOLUTION|>--- conflicted
+++ resolved
@@ -26,26 +26,18 @@
                 {{template.featuredDescription}}
             </ng-container>
             <ng-container *ngIf="template.featuredDescription.length > SEE_MORE_LIMIT ">
-<<<<<<< HEAD
-                {{showFullDescription? template.description : template.description.slice(0,255)+"..."}}
+                {{
+                showFullDescription? template.featuredDescription : template.featuredDescription.slice(0,255)+"..."
+                }}
                 &nbsp; <div class="ap-text-primary ap-cursor-pointer ap-inline"
-                    (click)="showFullDescription = !showFullDescription" *ngIf="template.description.length > 225">
+                    (click)="showFullDescription = !showFullDescription"
+                    *ngIf="template.featuredDescription.length > 225">
                     <ng-template *ngIf="showFullDescription; else seeMore">
                         <span i18n>See less</span>
                     </ng-template>
                     <ng-template #seeMore>
                         <span i18n>See more</span>
                     </ng-template>
-                </div>
-=======
-                {{
-                showFullDescription? template.featuredDescription : template.featuredDescription.slice(0,255)+"..."
-                }}
-                &nbsp; <div class="ap-text-primary ap-cursor-pointer ap-inline"
-                    (click)="showFullDescription = !showFullDescription"
-                    *ngIf="template.featuredDescription.length > 225">
-                    {{showFullDescription? 'See less' : 'See more'}} </div>
->>>>>>> df3b3ea1
             </ng-container>
         </div>
 
