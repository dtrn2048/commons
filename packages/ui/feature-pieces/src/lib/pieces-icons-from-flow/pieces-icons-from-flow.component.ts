import { Component, Input, OnInit } from '@angular/core';
import {
  ActionType,
  FlowVersion,
  FlowVersionTemplate,
  TriggerType,
  flowHelper,
} from '@activepieces/shared';
import { Observable, map, of, tap } from 'rxjs';
import { CORE_PIECES_ACTIONS_NAMES, CORE_PIECES_TRIGGERS, PieceMetadataService, corePieceIconUrl } from '../services/piece-meta.service';


@Component({
  selector: 'ap-pieces-icons-from-flow',
  templateUrl: './pieces-icons-from-flow.component.html',
})
export class PiecesIconsFromFlowComponent implements OnInit {
  @Input({ required: true}) flowVersion!: FlowVersionTemplate | FlowVersion;
  @Input() useCoreMentionIcons = true;
<<<<<<< HEAD
=======
  @Input() iconSize= 20;
  @Input() maxNumberOfIconsToLoad = 2;
>>>>>>> 17a56180
  numberOfStepsLeft = 0;
  loadedIcons: Record<number, boolean> = {};
  urlsToLoad$: Observable<string>[] = [];
  tooltipText = '';
  stepNamesMap: Record<string, string> = {};
  piecesMetadata$: Observable<string>[] = [];
 
  constructor(private actionMetaDataService: PieceMetadataService) {}
  ngOnInit(): void {
    const icons$ = this.extractIconUrlsAndTooltipText();
    this.loadIconUrls(Object.values(icons$));
  }
  extractIconUrlsAndTooltipText() {
    const steps = flowHelper.getAllSteps(this.flowVersion.trigger);
    const stepsIconsUrls: Record<string, Observable<string>> = {};
    steps.forEach((s) => {
      if (s.type === ActionType.PIECE || s.type === TriggerType.PIECE) {
        const pieceMetaData$ = this.actionMetaDataService
          .getPieceMetadata(s.settings.pieceName, s.settings.pieceVersion)
          .pipe(
            tap((md) => {
              this.stepNamesMap[s.name] = md.displayName;
              this.extractTooltipText();
            }),
            map((md) => {
              if (
               (CORE_PIECES_ACTIONS_NAMES.find((n) => s.settings.pieceName === n) ||
                CORE_PIECES_TRIGGERS.find((n) => s.settings.pieceName === n))
                && this.useCoreMentionIcons
              ) {
                return corePieceIconUrl(s.settings.pieceName);
              }
              return md.logoUrl;
            })
          );
        this.stepNamesMap[s.name] = '';
        stepsIconsUrls[s.settings.pieceName] = pieceMetaData$;
      } else if (s.type !== TriggerType.EMPTY) {
        const icon = this.actionMetaDataService.findNonPieceStepIcon(s.type);
        const displayName =
          [
            ...this.actionMetaDataService.coreFlowItemsDetails,
            ...this.actionMetaDataService.triggerItemsDetails,
          ].find((d) => d.type === s.type)?.name || '';
        this.stepNamesMap[s.name] = displayName;
        stepsIconsUrls[icon.key] = of(icon.url);
      }
    });
    this.extractTooltipText();
    return stepsIconsUrls;
  }

  loadIconUrls(urls$: Observable<string>[]) {
    this.numberOfStepsLeft = Math.min(urls$.length - this.maxNumberOfIconsToLoad, 9);
    this.urlsToLoad$ = urls$.slice(0, this.maxNumberOfIconsToLoad);
    this.piecesMetadata$ = urls$;
  }
  extractTooltipText() {
    const stepsAppsNames = Array.from(
      new Set(Object.values(this.stepNamesMap).filter((v) => v !== ''))
    );
    if (stepsAppsNames.length === 1) {
      this.tooltipText = stepsAppsNames[0];
    } else if (stepsAppsNames.length < 7) {
      this.tooltipText =
        stepsAppsNames.slice(0, stepsAppsNames.length - 1).join(', ') +
        ` and ${stepsAppsNames[stepsAppsNames.length - 1]}`;
    } else {
      this.tooltipText = stepsAppsNames.join(', ') + ' and others';
    }
  }
}<|MERGE_RESOLUTION|>--- conflicted
+++ resolved
@@ -17,11 +17,8 @@
 export class PiecesIconsFromFlowComponent implements OnInit {
   @Input({ required: true}) flowVersion!: FlowVersionTemplate | FlowVersion;
   @Input() useCoreMentionIcons = true;
-<<<<<<< HEAD
-=======
   @Input() iconSize= 20;
   @Input() maxNumberOfIconsToLoad = 2;
->>>>>>> 17a56180
   numberOfStepsLeft = 0;
   loadedIcons: Record<number, boolean> = {};
   urlsToLoad$: Observable<string>[] = [];
