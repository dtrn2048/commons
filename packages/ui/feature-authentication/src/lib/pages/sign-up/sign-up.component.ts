import { ChangeDetectionStrategy, Component, OnInit } from '@angular/core';
import {
  FormBuilder,
  FormControl,
  FormGroup,
  Validators,
} from '@angular/forms';
import { ActivatedRoute, Router } from '@angular/router';
import { catchError, map, Observable, of, switchMap, tap } from 'rxjs';
import {
  AuthenticationService,
  RedirectService,
} from '@activepieces/ui/common';
import { FlagService } from '@activepieces/ui/common';
import {
  containsSpecialCharacter,
  containsUppercaseCharacter,
  containsLowercaseCharacter,
  containsNumber,
} from '@activepieces/ui/common';
import {
  ApEdition,
  ApFlagId,
  SignUpRequest,
<<<<<<< HEAD
  UserStatus,
=======
  UnhandledSwitchCaseError,
>>>>>>> 0110c82a
} from '@activepieces/shared';
import { OtpType } from '@activepieces/ee-shared';
import { HttpErrorResponse, HttpStatusCode } from '@angular/common/http';

export interface UserInfo {
  firstName: FormControl<string>;
  lastName: FormControl<string>;
  email: FormControl<string>;
  password: FormControl<string>;
  trackEvents: FormControl<boolean>;
  newsLetter: FormControl<boolean>;
}
@Component({
  templateUrl: './sign-up.component.html',
  styleUrls: ['./sign-up.component.scss'],
  changeDetection: ChangeDetectionStrategy.OnPush,
})
export class SignUpComponent implements OnInit {
  registrationForm: FormGroup<UserInfo>;
  readonly emailIsUsedErrorName = 'emailIsUsed';
  loading = false;
  tokenError = false;
  emailExists = false;
  emailChanged = false;
  emailValueChanged$: Observable<string>;
  signUp$: Observable<void> | undefined;
  signedUpEnabled$: Observable<boolean>;
  privacyPolicyUrl$: Observable<string>;
  termsOfServiceUrl$: Observable<string>;
  signUpDone = false;
  invitationOnlySignup = false;
  showNewsLetterCheckbox$: Observable<boolean>;
  readonly OtpType = OtpType;
  constructor(
    private formBuilder: FormBuilder,
    public flagService: FlagService,
    public authenticationService: AuthenticationService,
    private redirectService: RedirectService,
    private router: Router,
    private activeRoute: ActivatedRoute
  ) {
    this.privacyPolicyUrl$ = this.flagService.getStringFlag(
      ApFlagId.PRIVACY_POLICY_URL
    );
    this.termsOfServiceUrl$ = this.flagService.getStringFlag(
      ApFlagId.TERMS_OF_SERVICE_URL
    );
    this.showNewsLetterCheckbox$ = this.getShowNewsLetterCheckbox$();
    this.registrationForm = this.buildForm();
    this.signedUpEnabled$ = this.flagService.isSignedUpEnabled();
    this.emailValueChanged$ = this.getEmailInputListener$();
  }
  ngOnInit(): void {
    const email = this.activeRoute.snapshot.queryParamMap.get('email');
    if (email) {
      this.registrationForm.controls.email.setValue(email);
    }
  }

  signUp() {
    if (this.registrationForm.valid && !this.loading) {
      this.loading = true;
      const referringUserId =
        this.activeRoute.snapshot.queryParamMap.get('referral') ?? undefined;
      const request: SignUpRequest = {
        ...this.registrationForm.getRawValue(),
        referringUserId,
      };
      this.signUp$ = this.authenticationService.signUp(request).pipe(
        tap((response) => {
          if (
            response &&
            response.body &&
            response.body.token &&
            response.body.verified
          ) {
            this.authenticationService.saveToken(response.body.token);
            this.authenticationService.saveUser(response);
          }
        }),
        tap((response) => {
          if (response && response.body?.verified) {
            this.redirect();
          } else {
            this.signUpDone = true;
          }
        }),
        catchError((err: HttpErrorResponse) => {
          const emailExists = err.status === HttpStatusCode.Conflict;
          if (emailExists) {
            this.registrationForm.controls.email.setErrors({
              ...this.registrationForm.controls.email.errors,
              [this.emailIsUsedErrorName]: true,
            });
          }
          this.invitationOnlySignup = err.status === HttpStatusCode.Forbidden;
          this.emailChanged = false;
          this.loading = false;
          return of(err);
        }),
        map(() => void 0)
      );
    }
  }

  getPasswordError(errorName: string) {
    return this.registrationForm.get('password')?.hasError(errorName);
  }

  isPasswordInputIsFocused(passwordInputElement: HTMLInputElement) {
    return passwordInputElement == document.activeElement;
  }
  goBackToSignIn() {
    this.router.navigate(['/sign-in']);
  }
  redirect() {
    this.redirectService.redirect();
  }
  private getShowNewsLetterCheckbox$() {
    return this.flagService.getEdition().pipe(
      switchMap((ed) => {
        return this.flagService.getWebsiteName().pipe(
          map((name) => {
            switch (ed) {
              case ApEdition.CLOUD: {
                if (
                  typeof name === 'string' &&
                  name.toLowerCase() === 'activepieces'
                ) {
                  this.registrationForm.controls.newsLetter.setValue(true);
                }
                return false;
              }
              case ApEdition.COMMUNITY: {
                this.registrationForm.controls.newsLetter.setValue(true);
                return true;
              }
              case ApEdition.ENTERPRISE:
                return false;
            }
          })
        );
      })
    );
  }

  private buildForm() {
    return this.formBuilder.group({
      firstName: new FormControl<string>('', {
        nonNullable: true,
        validators: [Validators.required],
      }),
      lastName: new FormControl<string>('', {
        nonNullable: true,
        validators: [Validators.required],
      }),
      email: new FormControl<string>('', {
        nonNullable: true,
        validators: [
          Validators.email,
          Validators.pattern('^[^\\s@]+@[^\\s@]+\\.[^\\s@]+$'),
          Validators.required,
        ],
      }),
      password: new FormControl<string>('', {
        nonNullable: true,
        validators: [
          Validators.required,
          Validators.minLength(8),
          Validators.maxLength(64),
          containsSpecialCharacter(),
          containsUppercaseCharacter(),
          containsLowercaseCharacter(),
          containsNumber(),
        ],
      }),
      trackEvents: new FormControl<boolean>(true, { nonNullable: true }),
      newsLetter: new FormControl<boolean>(false, { nonNullable: true }),
    });
  }
  private getEmailInputListener$() {
    return this.registrationForm.controls.email.valueChanges.pipe(
      tap(() => {
        const errors = this.registrationForm.controls.email.errors;
        if (errors && errors[this.emailIsUsedErrorName]) {
          delete errors[this.emailIsUsedErrorName];
        }
        this.registrationForm.controls.email.setErrors(errors);
      })
    );
  }
}<|MERGE_RESOLUTION|>--- conflicted
+++ resolved
@@ -18,16 +18,7 @@
   containsLowercaseCharacter,
   containsNumber,
 } from '@activepieces/ui/common';
-import {
-  ApEdition,
-  ApFlagId,
-  SignUpRequest,
-<<<<<<< HEAD
-  UserStatus,
-=======
-  UnhandledSwitchCaseError,
->>>>>>> 0110c82a
-} from '@activepieces/shared';
+import { ApEdition, ApFlagId, SignUpRequest } from '@activepieces/shared';
 import { OtpType } from '@activepieces/ee-shared';
 import { HttpErrorResponse, HttpStatusCode } from '@angular/common/http';
 
