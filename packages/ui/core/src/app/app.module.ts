import { CUSTOM_ELEMENTS_SCHEMA, NgModule } from '@angular/core';
import { BrowserModule } from '@angular/platform-browser';
import { AppRoutingModule } from './app-routing.module';
import { AppComponent } from './app.component';
import { BrowserAnimationsModule } from '@angular/platform-browser/animations';
import { HttpClientModule } from '@angular/common/http';
import { FontAwesomeModule } from '@fortawesome/angular-fontawesome';
import {
  ProjectEffects,
  UiCommonModule,
  environment,
  projectReducer,
} from '@activepieces/ui/common';
import { JwtModule } from '@auth0/angular-jwt';
import { NotFoundComponent } from './modules/not-found/not-found.component';
import { RedirectUrlComponent } from './modules/redirect-url/redirect-url.component';
import { StoreModule } from '@ngrx/store';
import { EffectsModule } from '@ngrx/effects';
import { AngularSvgIconModule } from 'angular-svg-icon';
import { CommonModule } from '@angular/common';
import { StoreDevtoolsModule } from '@ngrx/store-devtools';
import { ImportFlowComponent } from './modules/import-flow/import-flow.component';
import { LottieCacheModule, LottieModule } from 'ngx-lottie';
import player from 'lottie-web';
import { ImportFlowUriEncodedComponent } from './modules/import-flow-uri-encoded/import-flow-uri-encoded.component';
import {
  MonacoEditorModule,
  NgxMonacoEditorConfig,
} from 'ngx-monaco-editor-v2';
import { apMonacoTheme } from './monaco-themes/ap-monaco-theme';
import { cobalt2 } from './monaco-themes/cobalt-2-theme';
import { UiFeatureChatBotModule } from '@activepieces/ui/feature-chatbot';
import { EeComponentsModule } from '@activepieces/ee-components';
import { UiFeatureAuthenticationModule } from '@activepieces/ui/feature-authentication';

const monacoConfig: NgxMonacoEditorConfig = {
  baseUrl: '/assets', // configure base path for monaco editor. Starting with version 8.0.0 it defaults to './assets'. Previous releases default to '/assets'
  defaultOptions: { scrollBeyondLastLine: false, fixedOverflowWidgets: true }, // pass default options to be used
  onMonacoLoad: () => {
    const monaco = (window as any).monaco;
    monaco.editor.defineTheme('apTheme', apMonacoTheme);
    monaco.editor.defineTheme('cobalt2', cobalt2);
    const stopImportResolutionError = () => {
      monaco.languages.typescript.typescriptDefaults.setDiagnosticsOptions({
        diagnosticCodesToIgnore: [2792],
      });
    };
    stopImportResolutionError();
    // Assuming you have already initialized the Monaco editor instance as 'editor'
  },
};
export function tokenGetter() {
  const jwtToken: any = localStorage.getItem(environment.jwtTokenName);
  return jwtToken;
}
// Note we need a separate function as it's required
// by the AOT compiler.
export function playerFactory() {
  return player;
}

@NgModule({
  declarations: [
    AppComponent,
    NotFoundComponent,
    RedirectUrlComponent,
    ImportFlowComponent,
    ImportFlowUriEncodedComponent,
  ],
  imports: [
    CommonModule,
    BrowserModule,
    UiFeatureAuthenticationModule,
    StoreModule.forFeature('commonState', {
      projectsState: projectReducer,
    }),
    EffectsModule.forFeature([ProjectEffects]),
    AppRoutingModule,
    BrowserAnimationsModule,
    StoreModule.forRoot({}),
    StoreDevtoolsModule.instrument({
      maxAge: 25, // Retains last 25 states
      autoPause: true, // Pauses recording actions and state changes when the extension window is not open
    }),
    EffectsModule.forRoot(),
    HttpClientModule,
    FontAwesomeModule,
    JwtModule.forRoot({
      config: {
        tokenGetter,
        allowedDomains: [extractHostname(environment.apiUrl)],
      },
    }),
    AngularSvgIconModule.forRoot(),
    UiCommonModule,
    LottieModule.forRoot({ player: playerFactory }),
    LottieCacheModule.forRoot(),
    EeComponentsModule,
    MonacoEditorModule.forRoot(monacoConfig),
    UiFeatureChatBotModule,
  ],
  schemas: [CUSTOM_ELEMENTS_SCHEMA],
  exports: [],
  bootstrap: [AppComponent],
})
export class AppModule {}

<<<<<<< HEAD
=======
export function initializeAppCustomLogic(
  router: Router,
  flagService: FlagService
): () => Promise<void> {
  return () =>
    new Promise((resolve) => {
      flagService.getEdition().subscribe((edition) => {
        console.log('AP Edition ' + edition);
        router.resetConfig([...dynamicRoutes(edition)]);
        resolve();
      });
    });
}

const projectMemberRoute = {
  path: '',
  canActivate: [],
  children: [
    {
      path: '',
      loadChildren: () =>
        import('@activepieces/ee/project-members').then(
          (m) => m.EeProjectMembersModule
        ),
    },
  ],
};

function dynamicRoutes(edition: string) {
  const coreRoutes: Route[] = [
    {
      path: '',
      canActivate: [UserLoggedIn],
      children: [
        {
          path: '',
          loadChildren: () =>
            import('@activepieces/ui/feature-dashboard').then(
              (m) => m.UiFeatureDashboardModule
            ),
        },
      ],
    },
    {
      path: '',
      canActivate: [UserLoggedIn],
      children: [
        {
          path: '',
          loadChildren: () =>
            import('@activepieces/ui/feature-chatbot').then(
              (m) => m.UiFeatureChatBotModule
            ),
        },
      ],
    },
    {
      path: '',
      children: [
        {
          path: '',
          loadChildren: () =>
            import('./modules/flow-builder/flow-builder.module').then(
              (m) => m.FlowBuilderModule
            ),
        },
      ],
    },
  ];
  const suffixRoutes: Route[] = [
    {
      path: 'import-flow-uri-encoded',
      canActivate: [UserLoggedIn],
      resolve: {
        combination: ImportFlowUriEncodedResolver,
      },
      component: ImportFlowUriEncodedComponent,
    },
    {
      path: 'templates/:templateId',
      component: ImportFlowComponent,
      data: {
        title: $localize`Import Flow`,
      },
    },
    {
      path: 'chatbots/:id',
      canActivate: [],
      data: {
        title: $localize`Chatbot`,
      },
      pathMatch: 'full',
      component: ChatComponent,
      resolve: {
        chatbot: chatbotMetadataResolver,
      },
    },
    {
      path: 'redirect',
      component: RedirectUrlComponent,
    },
    {
      path: '',
      loadChildren: () =>
        import('@activepieces/ui/feature-authentication').then(
          (m) => m.UiFeatureAuthenticationModule
        ),
    },
    {
      path: '**',
      component: NotFoundComponent,
      data: {
        title: '404',
      },
    },
  ];
  let editionRoutes: Route[] = [];
  switch (edition) {
    case ApEdition.CLOUD:
      editionRoutes = [
        projectMemberRoute,
        {
          path: 'embed',
          component: EmbedRedirectComponent,
        },
      ];
      break;
    case ApEdition.ENTERPRISE:
      editionRoutes = [
        projectMemberRoute,
        {
          path: 'embed',
          component: EmbedRedirectComponent,
        },
      ];
      break;
    case ApEdition.COMMUNITY:
      editionRoutes = [];
      break;
  }
  return [...coreRoutes, ...editionRoutes, ...suffixRoutes];
}

>>>>>>> 0113cdf6
function extractHostname(url: string): string {
  // for relative urls we should return empty string
  if (url.startsWith('/')) {
    return '';
  }
  const parsedUrl = new URL(url);
  if (parsedUrl.port.length > 0) {
    return parsedUrl.hostname + ':' + parsedUrl.port;
  }
  return parsedUrl.host;
}<|MERGE_RESOLUTION|>--- conflicted
+++ resolved
@@ -104,153 +104,6 @@
   bootstrap: [AppComponent],
 })
 export class AppModule {}
-
-<<<<<<< HEAD
-=======
-export function initializeAppCustomLogic(
-  router: Router,
-  flagService: FlagService
-): () => Promise<void> {
-  return () =>
-    new Promise((resolve) => {
-      flagService.getEdition().subscribe((edition) => {
-        console.log('AP Edition ' + edition);
-        router.resetConfig([...dynamicRoutes(edition)]);
-        resolve();
-      });
-    });
-}
-
-const projectMemberRoute = {
-  path: '',
-  canActivate: [],
-  children: [
-    {
-      path: '',
-      loadChildren: () =>
-        import('@activepieces/ee/project-members').then(
-          (m) => m.EeProjectMembersModule
-        ),
-    },
-  ],
-};
-
-function dynamicRoutes(edition: string) {
-  const coreRoutes: Route[] = [
-    {
-      path: '',
-      canActivate: [UserLoggedIn],
-      children: [
-        {
-          path: '',
-          loadChildren: () =>
-            import('@activepieces/ui/feature-dashboard').then(
-              (m) => m.UiFeatureDashboardModule
-            ),
-        },
-      ],
-    },
-    {
-      path: '',
-      canActivate: [UserLoggedIn],
-      children: [
-        {
-          path: '',
-          loadChildren: () =>
-            import('@activepieces/ui/feature-chatbot').then(
-              (m) => m.UiFeatureChatBotModule
-            ),
-        },
-      ],
-    },
-    {
-      path: '',
-      children: [
-        {
-          path: '',
-          loadChildren: () =>
-            import('./modules/flow-builder/flow-builder.module').then(
-              (m) => m.FlowBuilderModule
-            ),
-        },
-      ],
-    },
-  ];
-  const suffixRoutes: Route[] = [
-    {
-      path: 'import-flow-uri-encoded',
-      canActivate: [UserLoggedIn],
-      resolve: {
-        combination: ImportFlowUriEncodedResolver,
-      },
-      component: ImportFlowUriEncodedComponent,
-    },
-    {
-      path: 'templates/:templateId',
-      component: ImportFlowComponent,
-      data: {
-        title: $localize`Import Flow`,
-      },
-    },
-    {
-      path: 'chatbots/:id',
-      canActivate: [],
-      data: {
-        title: $localize`Chatbot`,
-      },
-      pathMatch: 'full',
-      component: ChatComponent,
-      resolve: {
-        chatbot: chatbotMetadataResolver,
-      },
-    },
-    {
-      path: 'redirect',
-      component: RedirectUrlComponent,
-    },
-    {
-      path: '',
-      loadChildren: () =>
-        import('@activepieces/ui/feature-authentication').then(
-          (m) => m.UiFeatureAuthenticationModule
-        ),
-    },
-    {
-      path: '**',
-      component: NotFoundComponent,
-      data: {
-        title: '404',
-      },
-    },
-  ];
-  let editionRoutes: Route[] = [];
-  switch (edition) {
-    case ApEdition.CLOUD:
-      editionRoutes = [
-        projectMemberRoute,
-        {
-          path: 'embed',
-          component: EmbedRedirectComponent,
-        },
-      ];
-      break;
-    case ApEdition.ENTERPRISE:
-      editionRoutes = [
-        projectMemberRoute,
-        {
-          path: 'embed',
-          component: EmbedRedirectComponent,
-        },
-      ];
-      break;
-    case ApEdition.COMMUNITY:
-      editionRoutes = [];
-      break;
-  }
-  return [...coreRoutes, ...editionRoutes, ...suffixRoutes];
-}
-
->>>>>>> 0113cdf6
 function extractHostname(url: string): string {
   // for relative urls we should return empty string
   if (url.startsWith('/')) {
