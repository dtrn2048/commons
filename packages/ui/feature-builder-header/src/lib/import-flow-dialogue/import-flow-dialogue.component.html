--- conflicted
+++ resolved
@@ -9,15 +9,10 @@
             <div i18n><b>Important:</b> Importing a flow will overwrite your current flow.</div>
         </div>
         <mat-form-field class="ap-w-full">
-<<<<<<< HEAD
-            <mat-label>File</mat-label>
+            <mat-label i18n>File</mat-label>
             <ap-file-upload #flowInput [formControl]="fileControl"></ap-file-upload>
             <ap-icon-button [height]="25" [width]="25" iconFilename="attach.svg" matSuffix
                 (buttonClicked)="flowInput.fileInput.nativeElement.click()"></ap-icon-button>
-=======
-            <mat-label i18n>File</mat-label>
-            <ap-file-upload [formControl]="fileControl"></ap-file-upload>
->>>>>>> ac20ed1e
         </mat-form-field>
     </div>
 
