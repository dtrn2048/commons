import { NgModule } from '@angular/core';
import { CommonModule } from '@angular/common';
<<<<<<< HEAD
import {
  MarkdownModule,
  MarkedOptions,
  MARKED_OPTIONS,
  MarkedRenderer,
} from 'ngx-markdown';
=======
>>>>>>> 9bc5a8c3
import { EditableTextComponent } from './components/editable-text/editable-text.component';
import {
  MatTooltipDefaultOptions,
  MatTooltipModule,
} from '@angular/material/tooltip';
import { WarningBoxComponent } from './components/warning-box/warning-box.component';
import { AngularSvgIconModule } from 'angular-svg-icon';
import { StateIconComponent } from './components/status-icon/state-icon.component';
import { LoadingIconComponent } from './components/loading-icon/loading-icon.component';
import { ApPaginatorComponent } from './components/pagination/ap-paginator.component';
import {
  MAT_FORM_FIELD_DEFAULT_OPTIONS,
  MatFormFieldModule,
} from '@angular/material/form-field';
import { MatSelectModule } from '@angular/material/select';
import { MatInputModule } from '@angular/material/input';
import { ReactiveFormsModule } from '@angular/forms';
import { IconButtonComponent } from './components/icon-button/icon-button.component';
import { HotspotComponent } from './components/hotspot/hotspot.component';
import { MatButtonModule } from '@angular/material/button';
import { ApButtonComponent } from './components/ap-button/ap-button.component';
import { MatCardModule } from '@angular/material/card';
import { MatMenuModule } from '@angular/material/menu';
import { MatTableModule } from '@angular/material/table';
import { MatDialogModule } from '@angular/material/dialog';
import { MatSidenavModule } from '@angular/material/sidenav';
import { DialogTitleTemplateComponent } from './components/dialogs/dialog-title-template/dialog-title-template.component';
import { MatProgressBarModule } from '@angular/material/progress-bar';
import { MatButtonToggleModule } from '@angular/material/button-toggle';
import { MatSlideToggleModule } from '@angular/material/slide-toggle';
import { OutputLogPipe } from './pipe/output-log.pipe';
import { DefaultFalsePipe } from './pipe/default-false.pipe';
import { DefaultTruePipe } from './pipe/default-true.pipe';
import { CenterMatMenuDirective } from './directives/center-mat-menu.directive';
import { SidebarHeaderComponent } from './components/sidebar-header/sidebar-header.component';
import { JsonViewComponent } from './components/json-view/json-view.component';
import { JsonViewDialogComponent } from './components/json-view/json-view-dialog/json-view-dialog.component';
import { HorizontalSidebarSeparatorComponent } from './components/horizontal-sidebar-separator/horizontal-sidebar-separator.component';
import { DragDropModule } from '@angular/cdk/drag-drop';
import { TrackFocusDirective } from './directives/track-focus.directive';
import { ObjectToArrayPipe } from './pipe/object-to-array.pipe';
import { MatCheckboxModule } from '@angular/material/checkbox';
import { DeleteEntityDialogComponent } from './components/dialogs/delete-enity-dialog/delete-entity-dialog.component';
import { MatDividerModule } from '@angular/material/divider';
import { GenericSnackbarTemplateComponent } from './components/generic-snackbar-template/generic-snackbar-template.component';
import { MatIconModule } from '@angular/material/icon';
import { UserAvatarComponent } from './components/user-avatar/user-avatar.component';
import { TrackHoverDirective } from './directives/track-hover.directive';
import { UploadFileControlComponent } from './components/upload-file-control/upload-file-control.component';
import { DragDropDirective } from './directives/drag-drop.directive';
import { ElementDirective } from './directives/element-ref.directive';
import { CheckOverflowDirective } from './directives/check-overflow.directive';
import { MatTabsModule } from '@angular/material/tabs';
import { FileDroppedDirective } from './directives/file-dropped.directive';
import { NgxColorsModule } from 'ngx-colors';
import { PageTitleComponent } from './components/page-title/page-title.component';
import { PoweredByActivepiecesComponent } from './components/powered-by-activepieces/powered-by-activepieces.component';
import { MatSliderModule } from '@angular/material/slider';
import { MatSnackBarModule } from '@angular/material/snack-bar';
import { ImgFallbackDirective } from './directives/image-fallback.directive';
import { MAT_SNACK_BAR_DEFAULT_OPTIONS } from '@angular/material/snack-bar';
import { ScrollingModule } from '@angular/cdk/scrolling';
import { ArrayFormControlComponent } from './components/array-form-control/array-form-control.component';
import { UpgradeNoteComponent } from '././components/upgrade-note/upgrade-note.component';
import { CardDirective } from './directives/card.directive';
import { DropdownPropertySearchPipe } from './pipe/dropdown-search.pipe';
import { ImportFlowDialogComponent } from './components/dialogs/import-flow-dialog/import-flow-dialog.component';
import { MonacoEditorModule } from 'ngx-monaco-editor-v2';
import { LetterIconComponent } from './components/letter-icon/letter-icon.component';
import { MatListModule } from '@angular/material/list';
import { MatPseudoCheckboxModule } from '@angular/material/core';
import { ControlDescriptionComponent } from './components/control-description/control-description.component';
import { MatChipsModule } from '@angular/material/chips';
import { ApChipsListComponent } from './components/ap-chips-list/ap-chips-list.component';
import { ApMarkdownComponent } from './components';
import { CommaSeparatedPipe } from './pipe/comma-separated.pipe';
import { MARKED_OPTIONS, MarkdownModule, MarkedRenderer } from 'ngx-markdown';

const exportedImports = [
  CommonModule,
  MatTooltipModule,
  AngularSvgIconModule,
  MatFormFieldModule,
  ReactiveFormsModule,
  MatSelectModule,
  MatInputModule,
  MatChipsModule,
  MatMenuModule,
  MatButtonModule,
  MatCardModule,
  MatTableModule,
  MatDialogModule,
  MatSidenavModule,
  MatProgressBarModule,
  MatButtonToggleModule,
  MatSlideToggleModule,
  DragDropModule,
  MatCheckboxModule,
  MatDividerModule,
  MatIconModule,
  MatTabsModule,
  NgxColorsModule,
  MatSliderModule,
  MatSnackBarModule,
  ScrollingModule,
  MonacoEditorModule,
  MatListModule,
  MatPseudoCheckboxModule,
  CheckOverflowDirective,
  ControlDescriptionComponent,
];
const exportedDeclarations = [
  UploadFileControlComponent,
  ElementDirective,
  ApMarkdownComponent,
  EditableTextComponent,
  ApButtonComponent,
  WarningBoxComponent,
  StateIconComponent,
  LoadingIconComponent,
  ApPaginatorComponent,
  HotspotComponent,
  IconButtonComponent,
  ApButtonComponent,
  DialogTitleTemplateComponent,
  OutputLogPipe,
  CommaSeparatedPipe,
  DefaultFalsePipe,
  DefaultTruePipe,
  CenterMatMenuDirective,
  SidebarHeaderComponent,
  JsonViewComponent,
  JsonViewDialogComponent,
  HorizontalSidebarSeparatorComponent,
  TrackFocusDirective,
  ObjectToArrayPipe,
  DeleteEntityDialogComponent,
  GenericSnackbarTemplateComponent,
  UserAvatarComponent,
  TrackHoverDirective,
  DragDropDirective,
  ApChipsListComponent,
  PageTitleComponent,
  PoweredByActivepiecesComponent,
  ImgFallbackDirective,
  ArrayFormControlComponent,
  UpgradeNoteComponent,
  CardDirective,
  ImportFlowDialogComponent,
  DropdownPropertySearchPipe,
  LetterIconComponent,
];
export const materialTooltipDefaults: MatTooltipDefaultOptions = {
  showDelay: 0,
  hideDelay: 0,
  touchendHideDelay: 0,
};

export function markedOptionsFactory() {
  const renderer = new MarkedRenderer();
  const linkRenderer = renderer.link;

  renderer.link = (href, title, text) => {
    const html = linkRenderer.call(renderer, href, title, text);
    return html.replace(
      /^<a /,
      '<a role="link" tabindex="0" rel="noopener" target="_blank" rel="nofollow noopener noreferrer" '
    );
  };

  return {
    renderer,
    gfm: true,
    breaks: false,
    pedantic: false,
    smartLists: true,
    smartypants: false,
  };
}
@NgModule({
  imports: [
    ...exportedImports,
    MarkdownModule.forRoot({
      markedOptions: {
        provide: MARKED_OPTIONS,
        useFactory: markedOptionsFactory,
      },
    }),
  ],
  providers: [
    { provide: MAT_SNACK_BAR_DEFAULT_OPTIONS, useValue: { duration: 2500 } },
    {
      provide: MAT_FORM_FIELD_DEFAULT_OPTIONS,
      useValue: { appearance: 'outline' },
    },
  ],
  declarations: [...exportedDeclarations, FileDroppedDirective],
  exports: [...exportedImports, ...exportedDeclarations, MarkdownModule],
})
export class UiCommonModule {}<|MERGE_RESOLUTION|>--- conflicted
+++ resolved
@@ -1,14 +1,5 @@
 import { NgModule } from '@angular/core';
 import { CommonModule } from '@angular/common';
-<<<<<<< HEAD
-import {
-  MarkdownModule,
-  MarkedOptions,
-  MARKED_OPTIONS,
-  MarkedRenderer,
-} from 'ngx-markdown';
-=======
->>>>>>> 9bc5a8c3
 import { EditableTextComponent } from './components/editable-text/editable-text.component';
 import {
   MatTooltipDefaultOptions,
