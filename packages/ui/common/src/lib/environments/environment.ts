export const environment = {
  production: false,
<<<<<<< HEAD
  apiUrl: 'http://localhost:3001/v1',
=======
  apiUrl: '/api/v1',
>>>>>>> 63fb1f69
  jwtTokenName: 'token',
  redirectUrl: 'http://localhost:4200/redirect',
  userPropertyNameInLocalStorage: 'currentUser',
};<|MERGE_RESOLUTION|>--- conflicted
+++ resolved
@@ -1,10 +1,6 @@
 export const environment = {
   production: false,
-<<<<<<< HEAD
-  apiUrl: 'http://localhost:3001/v1',
-=======
   apiUrl: '/api/v1',
->>>>>>> 63fb1f69
   jwtTokenName: 'token',
   redirectUrl: 'http://localhost:4200/redirect',
   userPropertyNameInLocalStorage: 'currentUser',
