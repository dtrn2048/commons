export const environment = {
  production: true,
  apiUrl: '/api/v1',
  jwtTokenName: 'token',
  redirectUrl: 'http://localhost:8080/redirect',
  userPropertyNameInLocalStorage: 'currentUser',
<<<<<<< HEAD
  websiteTitle: 'Activepieces',
=======
  //You need to edit index.html manually
  websiteTitle: 'Acitvpieces',
  activateBeamer: true,
  showFeedbackButton: true,
  showDocsButton: true,
  showUserProfile: true,
>>>>>>> eb90cad0
  // BEGIN EE
  firebase: {
    apiKey: 'AIzaSyBik7RRZ6S8QIpG4GqzwoF_SCNn3Dr9PPw',
    authDomain: 'activepieces-b3803.firebaseapp.com',
    projectId: 'activepieces-b3803',
    storageBucket: 'activepieces-b3803.appspot.com',
    messagingSenderId: '89039225374',
    appId: '1:89039225374:web:7e9279293327e02123640f',
  },
  // END EE
};<|MERGE_RESOLUTION|>--- conflicted
+++ resolved
@@ -4,16 +4,12 @@
   jwtTokenName: 'token',
   redirectUrl: 'http://localhost:8080/redirect',
   userPropertyNameInLocalStorage: 'currentUser',
-<<<<<<< HEAD
+  //You need to edit index.html manually
   websiteTitle: 'Activepieces',
-=======
-  //You need to edit index.html manually
-  websiteTitle: 'Acitvpieces',
   activateBeamer: true,
   showFeedbackButton: true,
   showDocsButton: true,
   showUserProfile: true,
->>>>>>> eb90cad0
   // BEGIN EE
   firebase: {
     apiKey: 'AIzaSyBik7RRZ6S8QIpG4GqzwoF_SCNn3Dr9PPw',
