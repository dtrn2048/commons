--- conflicted
+++ resolved
@@ -1,29 +1,13 @@
-<<<<<<< HEAD
-<div class="ap-h-full">
-  <app-page-title title="Runs"></app-page-title>
-  <mat-slide-toggle class="ap-mt-2 ap-mb-2" color="primary">Send notifications about failed runs</mat-slide-toggle>
-  <div class="ap-min-h-[70%]">
-    <table mat-table [dataSource]="dataSource" class="ap-w-[100%]" aria-label="Runs">
-      <ng-container matColumnDef="collectionName">
-        <th mat-header-cell *matHeaderCellDef>Collection</th>
-        <td mat-cell *matCellDef="let run">{{ run.collectionDisplayName }}</td>
-      </ng-container>
-
-      <ng-container matColumnDef="flowName">
-        <th mat-header-cell *matHeaderCellDef>Flow</th>
-        <td mat-cell *matCellDef="let run">{{ run.flowDisplayName }}</td>
-      </ng-container>
-=======
 <div class="ap-container  ap-h-full ap-mx-auto ap-pt-[50px]">
   <div class="ap-h-full">
     <app-page-title title="Runs"></app-page-title>
+    <mat-slide-toggle class="ap-mt-2 ap-mb-2" color="primary">Send notifications about failed runs</mat-slide-toggle>
     <div class="ap-min-h-[70%]">
       <table mat-table [dataSource]="dataSource" class="ap-w-[100%]" aria-label="Runs">
         <ng-container matColumnDef="flowName">
           <th mat-header-cell *matHeaderCellDef>Flow</th>
           <td mat-cell *matCellDef="let run">{{ run.flowDisplayName }}</td>
         </ng-container>
->>>>>>> 20d159d1
 
         <ng-container matColumnDef="started">
           <th mat-header-cell *matHeaderCellDef>Started</th>
