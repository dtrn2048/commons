--- conflicted
+++ resolved
@@ -5,17 +5,10 @@
     <mat-sidenav-content class="thin-scrollbars">
         <div class="ap-absolute  ap-w-full">
             <div class="ap-flex ap-items-center ap-justify-end ap-m-[20px]">
-<<<<<<< HEAD
-                <ap-button btnColor="white" btnStyle="basic" btnSize="medium" (buttonClicked)="showWhatIsNew()" i18n>
-                    What's new
-                </ap-button>
-                <ap-user-avatar *ngIf="environment.showUserProfile" class="ap-ml-[20px]"></ap-user-avatar>
-=======
                 <ap-button btnColor="white" btnStyle="basic" btnSize="medium" (buttonClicked)="showWhatIsNew()"
-                    *ngIf="showCommunity$ | async">
+                    *ngIf="showCommunity$ | async" i18n>
                     What's new</ap-button>
                 <ap-user-avatar class="ap-ml-[20px]"></ap-user-avatar>
->>>>>>> 8b69471c
             </div>
 
         </div>
