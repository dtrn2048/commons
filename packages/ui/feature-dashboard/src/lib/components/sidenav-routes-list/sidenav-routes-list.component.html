--- conflicted
+++ resolved
@@ -4,44 +4,26 @@
     [iconUrl]="(logoUrl$ | async )|| ''" tooltipText="Home" i18n-tooltipText (buttonClicked)="redirectHome(false)"
     (auxclick)="redirectHome(true)"></ap-icon-button>
 
-<<<<<<< HEAD
-  <ng-container *ngFor="let r of sideNavRoutes">
-    <div [matTooltip]="r.caption" [matTooltipPosition]="'right'" *ngIf="r.showInSideNav$ | async"
-      class="ap-w-full ap-flex-col ap-flex ap-border-transparent ap-justify-center ap-items-center ap-cursor-pointer ap-px-3"
-      [routerLink]="['/' + r.route]">
-      <div
-        routerLinkActive="ap-bg-primary-light ap-transition ap-ease-out ap-rounded-[8px] hover:!ap-bg-primary-light !ap-fill-primary "
-        class="hover:ap-bg-[#f5f5f5] ap-p-3 ap-fill-title " [routerLink]="['/' + r.route]">
-        <svg-icon [applyClass]="true" class="ap-fill-inherit" [svgStyle]="{ width: '21px', height: '21px' }"
-          [src]="r.icon" (click)="r.effect ? r.effect() : null">
-        </svg-icon>
+  <ng-container *ngIf="(hideSideRoutes$ | async) ===false ">
+    <ng-container *ngFor="let r of sideNavRoutes">
+      <div [matTooltip]="r.caption" [matTooltipPosition]="'right'" *ngIf="r.showInSideNav$ | async"
+        class="ap-w-full ap-flex-col ap-flex ap-border-transparent ap-justify-center ap-items-center ap-cursor-pointer ap-px-3"
+        [routerLink]="['/' + r.route]">
+        <div
+          routerLinkActive="ap-bg-primary-light ap-transition ap-ease-out ap-rounded-[8px] hover:!ap-bg-primary-light !ap-fill-primary "
+          class="hover:ap-bg-[#f5f5f5] ap-p-3 ap-fill-title " [routerLink]="['/' + r.route]">
+          <svg-icon [applyClass]="true" class="ap-fill-inherit" [svgStyle]="{ width: '21px', height: '21px' }"
+            [src]="r.icon" (click)="r.effect ? r.effect() : null">
+          </svg-icon>
+        </div>
+
+        <div class="ap-font-medium ap-text-[10px]">
+          {{ r.caption }}
+        </div>
       </div>
+    </ng-container>
+  </ng-container>
 
-=======
-
-
-  <ng-container *ngIf="(hideSideRoutes$ | async) ===false ">
-    <div *ngFor="let r of sideNavRoutes" [matTooltip]="r.caption" [matTooltipPosition]="'right'"
-      class="ap-w-full ap-flex-col ap-flex ap-border-transparent ap-justify-center ap-items-center ap-cursor-pointer ap-px-3"
-      [routerLink]="['/' + r.route]">
-      <div
-        routerLinkActive="ap-bg-primary-light ap-transition ap-ease-out ap-rounded-[8px] hover:!ap-bg-primary-light !ap-fill-primary "
-        class="hover:ap-bg-[#f5f5f5] ap-p-3 ap-fill-title " [routerLink]="['/' + r.route]">
-        <svg-icon [applyClass]="true" class="ap-fill-inherit" [svgStyle]="{ width: '21px', height: '21px' }"
-          [src]="r.icon" (click)="r.effect ? r.effect() : null">
-        </svg-icon>
-      </div>
-
->>>>>>> 0f99c18b
-      <div class="ap-font-medium ap-text-[10px]">
-        {{ r.caption }}
-      </div>
-    </div>
-  </ng-container>
-<<<<<<< HEAD
-
-=======
->>>>>>> 0f99c18b
   <div class="ap-flex-grow"></div>
   <app-billing-sidenav-item *ngIf="showBilling$ | async"></app-billing-sidenav-item>
   <div *ngIf="showSupport$ | async" (click)="openSupport()" matTooltip="Ask the Community" i18n-matTooltip
