--- conflicted
+++ resolved
@@ -52,13 +52,11 @@
       "@activepieces/piece-discord": ["packages/pieces/discord/src/index.ts"],
       "@activepieces/piece-drip": ["packages/pieces/drip/src/index.ts"],
       "@activepieces/piece-dropbox": ["packages/pieces/dropbox/src/index.ts"],
-<<<<<<< HEAD
       "@activepieces/piece-facebook-leads": [
         "packages/pieces/facebook-leads/src/index.ts"
-=======
+      ],
       "@activepieces/piece-facebook-pages": [
         "packages/pieces/facebook-pages/src/index.ts"
->>>>>>> 3a1e7ee0
       ],
       "@activepieces/piece-figma": ["packages/pieces/figma/src/index.ts"],
       "@activepieces/piece-freshsales": [
