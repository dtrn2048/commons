{
  "compileOnSave": false,
  "compilerOptions": {
    "allowSyntheticDefaultImports": true,
    "esModuleInterop": true,
    "rootDir": ".",
    "sourceMap": true,
    "declaration": false,
    "moduleResolution": "node",
    "emitDecoratorMetadata": true,
    "experimentalDecorators": true,
    "importHelpers": true,
    "target": "es2015",
    "module": "esnext",
    "lib": ["es2021", "dom"],
    "skipLibCheck": true,
    "skipDefaultLibCheck": true,
    "baseUrl": ".",
    "paths": {
      "@activepieces/ee-auth": ["packages/ee/auth/src/index.ts"],
      "@activepieces/ee-billing-ui": ["packages/ee/billing/ui/src/index.ts"],
      "@activepieces/ee-components": ["packages/ee/components/src/index.ts"],
      "@activepieces/ee-embed-sdk": ["packages/ee/embed-sdk/src/index.ts"],
      "@activepieces/ee-shared": ["packages/ee/shared/src/index.ts"],
      "@activepieces/ee/billing/ui": ["packages/ee/billing/ui/src/index.ts"],
      "@activepieces/ee/project-members": [
        "packages/ee/project-members/src/index.ts"
      ],
      "@activepieces/engine": ["packages/engine/src/main.ts"],
      "@activepieces/piece-activecampaign": [
        "packages/pieces/community/activecampaign/src/index.ts"
      ],
      "@activepieces/piece-activepieces": [
        "packages/pieces/community/activepieces/src/index.ts"
      ],
      "@activepieces/piece-activity": [
        "packages/pieces/community/activity/src/index.ts"
      ],
      "@activepieces/piece-acumbamail": [
        "packages/pieces/community/acumbamail/src/index.ts"
      ],
      "@activepieces/piece-afforai": [
        "packages/pieces/community/afforai/src/index.ts"
      ],
      "@activepieces/piece-airtable": [
        "packages/pieces/community/airtable/src/index.ts"
      ],
      "@activepieces/piece-amazon-s3": [
        "packages/pieces/community/amazon-s3/src/index.ts"
      ],
      "@activepieces/piece-apitable": [
        "packages/pieces/community/apitable/src/index.ts"
      ],
      "@activepieces/piece-approval": [
        "packages/pieces/community/approval/src/index.ts"
      ],
      "@activepieces/piece-asana": [
        "packages/pieces/community/asana/src/index.ts"
      ],
      "@activepieces/piece-azure-openai": [
        "packages/pieces/community/azure-openai/src/index.ts"
      ],
      "@activepieces/piece-bannerbear": [
        "packages/pieces/community/bannerbear/src/index.ts"
      ],
      "@activepieces/piece-baserow": [
        "packages/pieces/community/baserow/src/index.ts"
      ],
      "@activepieces/piece-beamer": [
        "packages/pieces/community/beamer/src/index.ts"
      ],
      "@activepieces/piece-bettermode": [
        "packages/pieces/community/bettermode/src/index.ts"
      ],
      "@activepieces/piece-binance": [
        "packages/pieces/community/binance/src/index.ts"
      ],
      "@activepieces/piece-bonjoro": [
        "packages/pieces/community/bonjoro/src/index.ts"
      ],
      "@activepieces/piece-box": ["packages/pieces/community/box/src/index.ts"],
      "@activepieces/piece-brilliant-directories": [
        "packages/pieces/community/brilliant-directories/src/index.ts"
      ],
      "@activepieces/piece-bubble": [
        "packages/pieces/community/bubble/src/index.ts"
      ],
      "@activepieces/piece-cal-com": [
        "packages/pieces/community/cal-com/src/index.ts"
      ],
      "@activepieces/piece-calendly": [
        "packages/pieces/community/calendly/src/index.ts"
      ],
      "@activepieces/piece-cartloom": [
        "packages/pieces/community/cartloom/src/index.ts"
      ],
      "@activepieces/piece-certopus": [
        "packages/pieces/community/certopus/src/index.ts"
      ],
      "@activepieces/piece-clarifai": [
        "packages/pieces/community/clarifai/src/index.ts"
      ],
      "@activepieces/piece-clearout": [
        "packages/pieces/community/clearout/src/index.ts"
      ],
      "@activepieces/piece-clickup": [
        "packages/pieces/community/clickup/src/index.ts"
      ],
      "@activepieces/piece-clockodo": [
        "packages/pieces/community/clockodo/src/index.ts"
      ],
      "@activepieces/piece-connections": [
        "packages/pieces/community/connections/src/index.ts"
      ],
      "@activepieces/piece-constant-contact": [
        "packages/pieces/community/constant-contact/src/index.ts"
      ],
      "@activepieces/piece-contentful": [
        "packages/pieces/community/contentful/src/index.ts"
      ],
      "@activepieces/piece-contiguity": [
        "packages/pieces/community/contiguity/src/index.ts"
      ],
      "@activepieces/piece-convertkit": [
        "packages/pieces/community/convertkit/src/index.ts"
      ],
      "@activepieces/piece-crypto": [
        "packages/pieces/community/crypto/src/index.ts"
      ],
      "@activepieces/piece-csv": ["packages/pieces/community/csv/src/index.ts"],
      "@activepieces/piece-data-mapper": [
        "packages/pieces/community/data-mapper/src/index.ts"
      ],
      "@activepieces/piece-date-helper": [
        "packages/pieces/community/date-helper/src/index.ts"
      ],
      "@activepieces/piece-deepl": [
        "packages/pieces/community/deepl/src/index.ts"
      ],
      "@activepieces/piece-delay": [
        "packages/pieces/community/delay/src/index.ts"
      ],
      "@activepieces/piece-discord": [
        "packages/pieces/community/discord/src/index.ts"
      ],
      "@activepieces/piece-discourse": [
        "packages/pieces/community/discourse/src/index.ts"
      ],
      "@activepieces/piece-drip": [
        "packages/pieces/community/drip/src/index.ts"
      ],
      "@activepieces/piece-dropbox": [
        "packages/pieces/community/dropbox/src/index.ts"
      ],
      "@activepieces/piece-facebook-leads": [
        "packages/pieces/community/facebook-leads/src/index.ts"
      ],
      "@activepieces/piece-facebook-pages": [
        "packages/pieces/community/facebook-pages/src/index.ts"
      ],
      "@activepieces/piece-figma": [
        "packages/pieces/community/figma/src/index.ts"
      ],
      "@activepieces/piece-file-helper": [
        "packages/pieces/community/file-helper/src/index.ts"
      ],
      "@activepieces/piece-flowise": [
        "packages/pieces/community/flowise/src/index.ts"
      ],
      "@activepieces/piece-flowlu": [
        "packages/pieces/community/flowlu/src/index.ts"
      ],
      "@activepieces/piece-formbricks": [
        "packages/pieces/community/formbricks/src/index.ts"
      ],
      "@activepieces/piece-forms": [
        "packages/pieces/community/forms/src/index.ts"
      ],
      "@activepieces/piece-frame": [
        "packages/pieces/community/frame/src/index.ts"
      ],
      "@activepieces/piece-freshdesk": [
        "packages/pieces/community/freshdesk/src/index.ts"
      ],
      "@activepieces/piece-freshsales": [
        "packages/pieces/community/freshsales/src/index.ts"
      ],
      "@activepieces/piece-gcloud-pubsub": [
        "packages/pieces/community/gcloud-pubsub/src/index.ts"
      ],
      "@activepieces/piece-generatebanners": [
        "packages/pieces/community/generatebanners/src/index.ts"
      ],
      "@activepieces/piece-ghostcms": [
        "packages/pieces/community/ghostcms/src/index.ts"
      ],
      "@activepieces/piece-github": [
        "packages/pieces/community/github/src/index.ts"
      ],
      "@activepieces/piece-gitlab": [
        "packages/pieces/community/gitlab/src/index.ts"
      ],
      "@activepieces/piece-gmail": [
        "packages/pieces/community/gmail/src/index.ts"
      ],
      "@activepieces/piece-google-calendar": [
        "packages/pieces/community/google-calendar/src/index.ts"
      ],
      "@activepieces/piece-google-contacts": [
        "packages/pieces/community/google-contacts/src/index.ts"
      ],
      "@activepieces/piece-google-docs": [
        "packages/pieces/community/google-docs/src/index.ts"
      ],
      "@activepieces/piece-google-drive": [
        "packages/pieces/community/google-drive/src/index.ts"
      ],
      "@activepieces/piece-google-forms": [
        "packages/pieces/community/google-forms/src/index.ts"
      ],
      "@activepieces/piece-google-gemini": [
        "packages/pieces/community/google-gemini/src/index.ts"
      ],
      "@activepieces/piece-google-my-business": [
        "packages/pieces/community/google-my-business/src/index.ts"
      ],
      "@activepieces/piece-google-sheets": [
        "packages/pieces/community/google-sheets/src/index.ts"
      ],
      "@activepieces/piece-google-tasks": [
        "packages/pieces/community/google-tasks/src/index.ts"
      ],
      "@activepieces/piece-gotify": [
        "packages/pieces/community/gotify/src/index.ts"
      ],
      "@activepieces/piece-gravityforms": [
        "packages/pieces/community/gravityforms/src/index.ts"
      ],
      "@activepieces/piece-hackernews": [
        "packages/pieces/community/hackernews/src/index.ts"
      ],
      "@activepieces/piece-heartbeat": [
        "packages/pieces/community/heartbeat/src/index.ts"
      ],
      "@activepieces/piece-http": [
        "packages/pieces/community/http/src/index.ts"
      ],
      "@activepieces/piece-hubspot": [
        "packages/pieces/community/hubspot/src/index.ts"
      ],
      "@activepieces/piece-image-helper": [
        "packages/pieces/community/image-helper/src/index.ts"
      ],
      "@activepieces/piece-imap": [
        "packages/pieces/community/imap/src/index.ts"
      ],
      "@activepieces/piece-instagram-business": [
        "packages/pieces/community/instagram-business/src/index.ts"
      ],
      "@activepieces/piece-intercom": [
        "packages/pieces/community/intercom/src/index.ts"
      ],
      "@activepieces/piece-invoiceninja": [
        "packages/pieces/community/invoiceninja/src/index.ts"
      ],
      "@activepieces/piece-jira-cloud": [
        "packages/pieces/community/jira-cloud/src/index.ts"
      ],
      "@activepieces/piece-jotform": [
        "packages/pieces/community/jotform/src/index.ts"
      ],
      "@activepieces/piece-json": [
        "packages/pieces/community/json/src/index.ts"
      ],
      "@activepieces/piece-kimai": [
        "packages/pieces/community/kimai/src/index.ts"
      ],
      "@activepieces/piece-kizeo-forms": [
        "packages/pieces/community/kizeo-forms/src/index.ts"
      ],
      "@activepieces/piece-lead-connector": [
        "packages/pieces/community/lead-connector/src/index.ts"
      ],
      "@activepieces/piece-line": [
        "packages/pieces/community/line/src/index.ts"
      ],
      "@activepieces/piece-linear": [
        "packages/pieces/community/linear/src/index.ts"
      ],
      "@activepieces/piece-linkedin": [
        "packages/pieces/community/linkedin/src/index.ts"
      ],
      "@activepieces/piece-llmrails": [
        "packages/pieces/community/llmrails/src/index.ts"
      ],
      "@activepieces/piece-localai": [
        "packages/pieces/community/localai/src/index.ts"
      ],
      "@activepieces/piece-mailchimp": [
        "packages/pieces/community/mailchimp/src/index.ts"
      ],
      "@activepieces/piece-mailer-lite": [
        "packages/pieces/community/mailer-lite/src/index.ts"
      ],
      "@activepieces/piece-mastodon": [
        "packages/pieces/community/mastodon/src/index.ts"
      ],
      "@activepieces/piece-math-helper": [
        "packages/pieces/community/math-helper/src/index.ts"
      ],
      "@activepieces/piece-matomo": [
        "packages/pieces/community/matomo/src/index.ts"
      ],
      "@activepieces/piece-matrix": [
        "packages/pieces/community/matrix/src/index.ts"
      ],
      "@activepieces/piece-mattermost": [
        "packages/pieces/community/mattermost/src/index.ts"
      ],
      "@activepieces/piece-mautic": [
        "packages/pieces/community/mautic/src/index.ts"
      ],
      "@activepieces/piece-microsoft-dynamics-crm": [
        "packages/ee/pieces/microsoft-dynamics-crm/src/index.ts"
      ],
      "@activepieces/piece-microsoft-excel-365": [
        "packages/pieces/community/microsoft-excel-365/src/index.ts"
      ],
      "@activepieces/piece-microsoft-onedrive": [
        "packages/pieces/community/microsoft-onedrive/src/index.ts"
      ],
<<<<<<< HEAD
      "@activepieces/piece-microsoft-teams": [
        "packages/pieces/community/microsoft-teams/src/index.ts"
=======
      "@activepieces/piece-microsoft-sharepoint": [
        "packages/pieces/community/microsoft-sharepoint/src/index.ts"
>>>>>>> e2137d2c
      ],
      "@activepieces/piece-mindee": [
        "packages/pieces/community/mindee/src/index.ts"
      ],
      "@activepieces/piece-mixpanel": [
        "packages/pieces/community/mixpanel/src/index.ts"
      ],
      "@activepieces/piece-monday": [
        "packages/pieces/community/monday/src/index.ts"
      ],
      "@activepieces/piece-moxie-crm": [
        "packages/pieces/community/moxie-crm/src/index.ts"
      ],
      "@activepieces/piece-mysql": [
        "packages/pieces/community/mysql/src/index.ts"
      ],
      "@activepieces/piece-nifty": [
        "packages/pieces/community/nifty/src/index.ts"
      ],
      "@activepieces/piece-notion": [
        "packages/pieces/community/notion/src/index.ts"
      ],
      "@activepieces/piece-ntfy": [
        "packages/pieces/community/ntfy/src/index.ts"
      ],
      "@activepieces/piece-odoo": [
        "packages/pieces/community/odoo/src/index.ts"
      ],
      "@activepieces/piece-onfleet": [
        "packages/pieces/community/onfleet/src/index.ts"
      ],
      "@activepieces/piece-open-router": [
        "packages/pieces/community/open-router/src/index.ts"
      ],
      "@activepieces/piece-openai": [
        "packages/pieces/community/openai/src/index.ts"
      ],
      "@activepieces/piece-pastebin": [
        "packages/pieces/community/pastebin/src/index.ts"
      ],
      "@activepieces/piece-pastefy": [
        "packages/pieces/community/pastefy/src/index.ts"
      ],
      "@activepieces/piece-pipedrive": [
        "packages/pieces/community/pipedrive/src/index.ts"
      ],
      "@activepieces/piece-postgres": [
        "packages/pieces/community/postgres/src/index.ts"
      ],
      "@activepieces/piece-posthog": [
        "packages/pieces/community/posthog/src/index.ts"
      ],
      "@activepieces/piece-pushover": [
        "packages/pieces/community/pushover/src/index.ts"
      ],
      "@activepieces/piece-qdrant": [
        "packages/pieces/community/qdrant/src/index.ts"
      ],
      "@activepieces/piece-quickzu": [
        "packages/pieces/community/quickzu/src/index.ts"
      ],
      "@activepieces/piece-read-file": [
        "packages/pieces/read-file/src/index.ts"
      ],
      "@activepieces/piece-resend": [
        "packages/pieces/community/resend/src/index.ts"
      ],
      "@activepieces/piece-retable": [
        "packages/pieces/community/retable/src/index.ts"
      ],
      "@activepieces/piece-retune": [
        "packages/pieces/community/retune/src/index.ts"
      ],
      "@activepieces/piece-robolly": [
        "packages/pieces/community/robolly/src/index.ts"
      ],
      "@activepieces/piece-rss": ["packages/pieces/community/rss/src/index.ts"],
      "@activepieces/piece-saastic": [
        "packages/pieces/community/saastic/src/index.ts"
      ],
      "@activepieces/piece-salesforce": [
        "packages/pieces/community/salesforce/src/index.ts"
      ],
      "@activepieces/piece-schedule": [
        "packages/pieces/community/schedule/src/index.ts"
      ],
      "@activepieces/piece-sendfox": [
        "packages/pieces/community/sendfox/src/index.ts"
      ],
      "@activepieces/piece-sendgrid": [
        "packages/pieces/community/sendgrid/src/index.ts"
      ],
      "@activepieces/piece-sendinblue": [
        "packages/pieces/community/sendinblue/src/index.ts"
      ],
      "@activepieces/piece-sendy": [
        "packages/pieces/community/sendy/src/index.ts"
      ],
      "@activepieces/piece-sessions-us": [
        "packages/pieces/community/sessions-us/src/index.ts"
      ],
      "@activepieces/piece-sftp": [
        "packages/pieces/community/sftp/src/index.ts"
      ],
      "@activepieces/piece-shopify": [
        "packages/pieces/community/shopify/src/index.ts"
      ],
      "@activepieces/piece-simplepdf": [
        "packages/pieces/community/simplepdf/src/index.ts"
      ],
      "@activepieces/piece-slack": [
        "packages/pieces/community/slack/src/index.ts"
      ],
      "@activepieces/piece-smtp": [
        "packages/pieces/community/smtp/src/index.ts"
      ],
      "@activepieces/piece-soap": [
        "packages/pieces/community/soap/src/index.ts"
      ],
      "@activepieces/piece-spotify": [
        "packages/pieces/community/spotify/src/index.ts"
      ],
      "@activepieces/piece-square": [
        "packages/pieces/community/square/src/index.ts"
      ],
      "@activepieces/piece-stability-ai": [
        "packages/pieces/community/stability-ai/src/index.ts"
      ],
      "@activepieces/piece-stable-diffusion-webui": [
        "packages/pieces/community/stable-diffusion-webui/src/index.ts"
      ],
      "@activepieces/piece-store": [
        "packages/pieces/community/store/src/index.ts"
      ],
      "@activepieces/piece-stripe": [
        "packages/pieces/community/stripe/src/index.ts"
      ],
      "@activepieces/piece-supabase": [
        "packages/pieces/community/supabase/src/index.ts"
      ],
      "@activepieces/piece-surveymonkey": [
        "packages/pieces/community/surveymonkey/src/index.ts"
      ],
      "@activepieces/piece-tags": [
        "packages/pieces/community/tags/src/index.ts"
      ],
      "@activepieces/piece-talkable": [
        "packages/pieces/community/talkable/src/index.ts"
      ],
      "@activepieces/piece-tally": [
        "packages/pieces/community/tally/src/index.ts"
      ],
      "@activepieces/piece-telegram-bot": [
        "packages/pieces/community/telegram-bot/src/index.ts"
      ],
      "@activepieces/piece-text-helper": [
        "packages/pieces/community/text-helper/src/index.ts"
      ],
      "@activepieces/piece-tidycal": [
        "packages/pieces/community/tidycal/src/index.ts"
      ],
      "@activepieces/piece-todoist": [
        "packages/pieces/community/todoist/src/index.ts"
      ],
      "@activepieces/piece-totalcms": [
        "packages/pieces/community/totalcms/src/index.ts"
      ],
      "@activepieces/piece-trello": [
        "packages/pieces/community/trello/src/index.ts"
      ],
      "@activepieces/piece-twilio": [
        "packages/pieces/community/twilio/src/index.ts"
      ],
      "@activepieces/piece-twitter": [
        "packages/pieces/community/twitter/src/index.ts"
      ],
      "@activepieces/piece-typeform": [
        "packages/pieces/community/typeform/src/index.ts"
      ],
      "@activepieces/piece-vbout": [
        "packages/pieces/community/vbout/src/index.ts"
      ],
      "@activepieces/piece-vtex": [
        "packages/pieces/community/vtex/src/index.ts"
      ],
      "@activepieces/piece-vtiger": [
        "packages/pieces/community/vtiger/src/index.ts"
      ],
      "@activepieces/piece-webflow": [
        "packages/pieces/community/webflow/src/index.ts"
      ],
      "@activepieces/piece-webhook": [
        "packages/pieces/community/webhook/src/index.ts"
      ],
      "@activepieces/piece-wedof": [
        "packages/pieces/community/wedof/src/index.ts"
      ],
      "@activepieces/piece-whatsable": [
        "packages/pieces/community/whatsable/src/index.ts"
      ],
      "@activepieces/piece-woocommerce": [
        "packages/pieces/community/woocommerce/src/index.ts"
      ],
      "@activepieces/piece-wootric": [
        "packages/pieces/community/wootric/src/index.ts"
      ],
      "@activepieces/piece-wordpress": [
        "packages/pieces/community/wordpress/src/index.ts"
      ],
      "@activepieces/piece-xero": [
        "packages/pieces/community/xero/src/index.ts"
      ],
      "@activepieces/piece-xml": ["packages/pieces/community/xml/src/index.ts"],
      "@activepieces/piece-youtube": [
        "packages/pieces/community/youtube/src/index.ts"
      ],
      "@activepieces/piece-zendesk": [
        "packages/pieces/community/zendesk/src/index.ts"
      ],
      "@activepieces/piece-zoho-crm": [
        "packages/pieces/community/zoho-crm/src/index.ts"
      ],
      "@activepieces/piece-zoho-invoice": [
        "packages/pieces/community/zoho-invoice/src/index.ts"
      ],
      "@activepieces/piece-zoom": [
        "packages/pieces/community/zoom/src/index.ts"
      ],
      "@activepieces/pieces-common": [
        "packages/pieces/community/common/src/index.ts"
      ],
      "@activepieces/pieces-framework": [
        "packages/pieces/community/framework/src/index.ts"
      ],
      "@activepieces/shared": ["packages/shared/src/index.ts"],
      "@activepieces/ui-canvas-utils": [
        "packages/ui/canvas-utils/src/index.ts"
      ],
      "@activepieces/ui-ee-platform": ["packages/ee/ui-platform/src/index.ts"],
      "@activepieces/ui-feature-builder-header": [
        "packages/ui/feature-builder-header/src/index.ts"
      ],
      "@activepieces/ui-feature-git-sync": [
        "packages/ui/feature-git-sync/src/index.ts"
      ],
      "@activepieces/ui/common": ["packages/ui/common/src/index.ts"],
      "@activepieces/ui/feature-authentication": [
        "packages/ui/feature-authentication/src/index.ts"
      ],
      "@activepieces/ui/feature-builder-canvas": [
        "packages/ui/feature-builder-canvas/src/index.ts"
      ],
      "@activepieces/ui/feature-builder-form-controls": [
        "packages/ui/feature-builder-form-controls/src/index.ts"
      ],
      "@activepieces/ui/feature-builder-left-sidebar": [
        "packages/ui/feature-builder-left-sidebar/src/index.ts"
      ],
      "@activepieces/ui/feature-builder-right-sidebar": [
        "packages/ui/feature-builder-right-sidebar/src/index.ts"
      ],
      "@activepieces/ui/feature-builder-store": [
        "packages/ui/feature-builder-store/src/index.ts"
      ],
      "@activepieces/ui/feature-builder-test-steps": [
        "packages/ui/feature-builder-test-steps/src/index.ts"
      ],
      "@activepieces/ui/feature-connections": [
        "packages/ui/feature-connections/src/index.ts"
      ],
      "@activepieces/ui/feature-dashboard": [
        "packages/ui/feature-dashboard/src/index.ts"
      ],
      "@activepieces/ui/feature-folders-store": [
        "packages/ui/feature-folders-store/src/index.ts"
      ],
      "@activepieces/ui/feature-pieces": [
        "packages/ui/feature-pieces/src/index.ts"
      ],
      "@activepieces/ui/feature-templates": [
        "packages/ui/feature-templates/src/index.ts"
      ],
      "@ee/*": ["packages/ee/*"],
      "server-shared": ["packages/server/shared/src/index.ts"],
      "server-worker": ["packages/server/worker/src/index.ts"],
      "ui-feature-flow-builder": [
        "packages/ui/feature-flow-builder/src/index.ts"
      ],
      "ui-feature-forms": ["packages/ui/features-forms/src/index.ts"]
    },
    "resolveJsonModule": true
  },
  "exclude": ["node_modules", "tmp"]
}<|MERGE_RESOLUTION|>--- conflicted
+++ resolved
@@ -329,13 +329,11 @@
       "@activepieces/piece-microsoft-onedrive": [
         "packages/pieces/community/microsoft-onedrive/src/index.ts"
       ],
-<<<<<<< HEAD
       "@activepieces/piece-microsoft-teams": [
         "packages/pieces/community/microsoft-teams/src/index.ts"
-=======
+      ],
       "@activepieces/piece-microsoft-sharepoint": [
         "packages/pieces/community/microsoft-sharepoint/src/index.ts"
->>>>>>> e2137d2c
       ],
       "@activepieces/piece-mindee": [
         "packages/pieces/community/mindee/src/index.ts"
