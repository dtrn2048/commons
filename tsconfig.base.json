--- conflicted
+++ resolved
@@ -532,9 +532,6 @@
       "@activepieces/pieces-framework": [
         "packages/pieces/community/framework/src/index.ts"
       ],
-<<<<<<< HEAD
-      "@activepieces/shared": ["packages/shared/src/index.ts"],
-=======
       "@activepieces/pieces-wootric": [
         "packages/pieces/community/wootric/src/index.ts"
       ],
@@ -542,7 +539,6 @@
       "@activepieces/ui-canvas-utils": [
         "packages/ui/canvas-utils/src/index.ts"
       ],
->>>>>>> 0a9b7ab1
       "@activepieces/ui-ee-platform": ["packages/ee/ui-platform/src/index.ts"],
       "@activepieces/ui-feature-builder-header": [
         "packages/ui/feature-builder-header/src/index.ts"
@@ -588,11 +584,8 @@
         "packages/ui/feature-templates/src/index.ts"
       ],
       "@ee/*": ["packages/ee/*"],
-<<<<<<< HEAD
-=======
       "server-shared": ["packages/server/shared/src/index.ts"],
       "server-worker": ["packages/server/worker/src/index.ts"],
->>>>>>> 0a9b7ab1
       "ui-feature-flow-builder": [
         "packages/ui/feature-flow-builder/src/index.ts"
       ],
