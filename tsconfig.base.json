{
  "compileOnSave": false,
  "compilerOptions": {
    "allowSyntheticDefaultImports": true,
    "esModuleInterop": true,
    "rootDir": ".",
    "sourceMap": true,
    "declaration": false,
    "moduleResolution": "node",
    "emitDecoratorMetadata": true,
    "experimentalDecorators": true,
    "importHelpers": true,
    "target": "es2015",
    "module": "esnext",
    "lib": [
      "es2021",
      "dom"
    ],
    "skipLibCheck": true,
    "skipDefaultLibCheck": true,
    "baseUrl": ".",
    "paths": {
      "@activepieces/ee-auth": [
        "packages/ee/auth/src/index.ts"
      ],
      "@activepieces/ee-billing-ui": [
        "packages/ee/billing/ui/src/index.ts"
      ],
      "@activepieces/ee-components": [
        "packages/ee/components/src/index.ts"
      ],
      "@activepieces/ee-embed-sdk": [
        "packages/ee/embed-sdk/src/index.ts"
      ],
      "@activepieces/ee-shared": [
        "packages/ee/shared/src/index.ts"
      ],
      "@activepieces/ee/billing/ui": [
        "packages/ee/billing/ui/src/index.ts"
      ],
      "@activepieces/ee/project-members": [
        "packages/ee/project-members/src/index.ts"
      ],
      "@activepieces/engine": [
        "packages/engine/src/main.ts"
      ],
      "@activepieces/piece-activepieces": [
        "packages/pieces/community/activepieces/src/index.ts"
      ],
      "@activepieces/piece-airtable": [
        "packages/pieces/community/airtable/src/index.ts"
      ],
      "@activepieces/piece-amazon-s3": [
        "packages/pieces/community/amazon-s3/src/index.ts"
      ],
      "@activepieces/piece-apitable": [
        "packages/pieces/community/apitable/src/index.ts"
      ],
      "@activepieces/piece-approval": [
        "packages/pieces/community/approval/src/index.ts"
      ],
      "@activepieces/piece-asana": [
        "packages/pieces/community/asana/src/index.ts"
      ],
      "@activepieces/piece-bannerbear": [
        "packages/pieces/community/bannerbear/src/index.ts"
      ],
      "@activepieces/piece-beamer": [
        "packages/pieces/community/beamer/src/index.ts"
      ],
<<<<<<< HEAD
=======
      "@activepieces/piece-baserow": ["packages/pieces/baserow/src/index.ts"],
      "@activepieces/piece-beamer": ["packages/pieces/beamer/src/index.ts"],
>>>>>>> b65258fa
      "@activepieces/piece-bettermode": [
        "packages/pieces/community/bettermode/src/index.ts"
      ],
      "@activepieces/piece-binance": [
        "packages/pieces/community/binance/src/index.ts"
      ],
      "@activepieces/piece-bonjoro": [
        "packages/pieces/community/bonjoro/src/index.ts"
      ],
      "@activepieces/piece-box": [
        "packages/pieces/community/box/src/index.ts"
      ],
      "@activepieces/piece-brilliant-directories": [
        "packages/pieces/community/brilliant-directories/src/index.ts"
      ],
      "@activepieces/piece-bubble": [
        "packages/pieces/community/bubble/src/index.ts"
      ],
      "@activepieces/piece-cal-com": [
        "packages/pieces/community/cal-com/src/index.ts"
      ],
      "@activepieces/piece-calendly": [
        "packages/pieces/community/calendly/src/index.ts"
      ],
      "@activepieces/piece-cartloom": [
        "packages/pieces/community/cartloom/src/index.ts"
      ],
      "@activepieces/piece-certopus": [
        "packages/pieces/community/certopus/src/index.ts"
      ],
      "@activepieces/piece-clarifai": [
        "packages/pieces/community/clarifai/src/index.ts"
      ],
      "@activepieces/piece-clearout": [
        "packages/pieces/community/clearout/src/index.ts"
      ],
      "@activepieces/piece-clickup": [
        "packages/pieces/community/clickup/src/index.ts"
      ],
      "@activepieces/piece-clockodo": [
        "packages/pieces/community/clockodo/src/index.ts"
      ],
      "@activepieces/piece-connections": [
        "packages/pieces/community/connections/src/index.ts"
      ],
      "@activepieces/piece-constant-contact": [
        "packages/pieces/community/constant-contact/src/index.ts"
      ],
      "@activepieces/piece-contentful": [
        "packages/pieces/community/contentful/src/index.ts"
      ],
      "@activepieces/piece-contiguity": [
        "packages/pieces/community/contiguity/src/index.ts"
      ],
      "@activepieces/piece-convertkit": [
        "packages/pieces/community/convertkit/src/index.ts"
      ],
      "@activepieces/piece-csv": [
        "packages/pieces/community/csv/src/index.ts"
      ],
      "@activepieces/piece-data-mapper": [
        "packages/pieces/community/data-mapper/src/index.ts"
      ],
      "@activepieces/piece-date-helper": [
        "packages/pieces/community/date-helper/src/index.ts"
      ],
      "@activepieces/piece-deepl": [
        "packages/pieces/community/deepl/src/index.ts"
      ],
      "@activepieces/piece-delay": [
        "packages/pieces/community/delay/src/index.ts"
      ],
      "@activepieces/piece-discord": [
        "packages/pieces/community/discord/src/index.ts"
      ],
      "@activepieces/piece-discourse": [
        "packages/pieces/community/discourse/src/index.ts"
      ],
      "@activepieces/piece-drip": [
        "packages/pieces/community/drip/src/index.ts"
      ],
      "@activepieces/piece-dropbox": [
        "packages/pieces/community/dropbox/src/index.ts"
      ],
      "@activepieces/piece-facebook-leads": [
        "packages/pieces/community/facebook-leads/src/index.ts"
      ],
      "@activepieces/piece-facebook-pages": [
        "packages/pieces/community/facebook-pages/src/index.ts"
      ],
      "@activepieces/piece-figma": [
        "packages/pieces/community/figma/src/index.ts"
      ],
      "@activepieces/piece-filesHelper": [
        "packages/pieces/community/filesHelper/src/index.ts"
      ],
      "@activepieces/piece-flowise": [
        "packages/pieces/community/flowise/src/index.ts"
      ],
      "@activepieces/piece-flowlu": [
        "packages/pieces/community/flowlu/src/index.ts"
      ],
<<<<<<< HEAD
=======
      "@activepieces/piece-figma": ["packages/pieces/figma/src/index.ts"],
      "@activepieces/piece-flowise": ["packages/pieces/flowise/src/index.ts"],
      "@activepieces/piece-frame": ["packages/pieces/frame/src/index.ts"],
      "@activepieces/piece-flowlu": ["packages/pieces/flowlu/src/index.ts"],
      "@activepieces/piece-formbricks": ["packages/pieces/formbricks/src/index.ts"],
>>>>>>> b65258fa
      "@activepieces/piece-freshdesk": [
        "packages/pieces/community/freshdesk/src/index.ts"
      ],
      "@activepieces/piece-freshsales": [
        "packages/pieces/community/freshsales/src/index.ts"
      ],
      "@activepieces/piece-gcloud-pubsub": [
        "packages/pieces/community/gcloud-pubsub/src/index.ts"
      ],
      "@activepieces/piece-generatebanners": [
        "packages/pieces/community/generatebanners/src/index.ts"
      ],
      "@activepieces/piece-ghostcms": [
        "packages/pieces/community/ghostcms/src/index.ts"
      ],
      "@activepieces/piece-github": [
        "packages/pieces/community/github/src/index.ts"
      ],
      "@activepieces/piece-gitlab": [
        "packages/pieces/community/gitlab/src/index.ts"
      ],
      "@activepieces/piece-gmail": [
        "packages/pieces/community/gmail/src/index.ts"
      ],
      "@activepieces/piece-google-calendar": [
        "packages/pieces/community/google-calendar/src/index.ts"
      ],
      "@activepieces/piece-google-contacts": [
        "packages/pieces/community/google-contacts/src/index.ts"
      ],
      "@activepieces/piece-google-docs": [
        "packages/pieces/community/google-docs/src/index.ts"
      ],
      "@activepieces/piece-google-drive": [
        "packages/pieces/community/google-drive/src/index.ts"
      ],
      "@activepieces/piece-google-forms": [
        "packages/pieces/community/google-forms/src/index.ts"
      ],
      "@activepieces/piece-google-gemini": [
        "packages/pieces/community/google-gemini/src/index.ts"
      ],
      "@activepieces/piece-google-my-business": [
        "packages/pieces/community/google-my-business/src/index.ts"
      ],
      "@activepieces/piece-google-sheets": [
        "packages/pieces/community/google-sheets/src/index.ts"
      ],
      "@activepieces/piece-google-tasks": [
        "packages/pieces/community/google-tasks/src/index.ts"
      ],
      "@activepieces/piece-gotify": [
        "packages/pieces/community/gotify/src/index.ts"
      ],
      "@activepieces/piece-gravityforms": [
        "packages/pieces/community/gravityforms/src/index.ts"
      ],
      "@activepieces/piece-hackernews": [
        "packages/pieces/community/hackernews/src/index.ts"
      ],
      "@activepieces/piece-http": [
        "packages/pieces/community/http/src/index.ts"
      ],
      "@activepieces/piece-hubspot": [
        "packages/pieces/community/hubspot/src/index.ts"
      ],
      "@activepieces/piece-imap": [
        "packages/pieces/community/imap/src/index.ts"
      ],
      "@activepieces/piece-instagram-business": [
        "packages/pieces/community/instagram-business/src/index.ts"
      ],
      "@activepieces/piece-intercom": [
        "packages/pieces/community/intercom/src/index.ts"
      ],
      "@activepieces/piece-invoiceninja": [
        "packages/pieces/community/invoiceninja/src/index.ts"
      ],
      "@activepieces/piece-jira-cloud": [
        "packages/pieces/community/jira-cloud/src/index.ts"
      ],
      "@activepieces/piece-jotform": [
        "packages/pieces/community/jotform/src/index.ts"
      ],
      "@activepieces/piece-kimai": [
        "packages/pieces/community/kimai/src/index.ts"
      ],
      "@activepieces/piece-kizeo-forms": [
        "packages/pieces/community/kizeo-forms/src/index.ts"
      ],
      "@activepieces/piece-lead-connector": [
        "packages/pieces/community/lead-connector/src/index.ts"
      ],
      "@activepieces/piece-line": [
        "packages/pieces/community/line/src/index.ts"
      ],
      "@activepieces/piece-linear": [
        "packages/pieces/community/linear/src/index.ts"
      ],
      "@activepieces/piece-linkedin": [
        "packages/pieces/community/linkedin/src/index.ts"
      ],
      "@activepieces/piece-llmrails": [
        "packages/pieces/community/llmrails/src/index.ts"
      ],
      "@activepieces/piece-localai": [
        "packages/pieces/community/localai/src/index.ts"
      ],
      "@activepieces/piece-mailchimp": [
        "packages/pieces/community/mailchimp/src/index.ts"
      ],
      "@activepieces/piece-mailer-lite": [
        "packages/pieces/community/mailer-lite/src/index.ts"
      ],
      "@activepieces/piece-mastodon": [
        "packages/pieces/community/mastodon/src/index.ts"
      ],
      "@activepieces/piece-math-helper": [
        "packages/pieces/community/math-helper/src/index.ts"
      ],
      "@activepieces/piece-matomo": [
        "packages/pieces/community/matomo/src/index.ts"
      ],
      "@activepieces/piece-matrix": [
        "packages/pieces/community/matrix/src/index.ts"
      ],
      "@activepieces/piece-mattermost": [
        "packages/pieces/community/mattermost/src/index.ts"
      ],
      "@activepieces/piece-mautic": [
        "packages/pieces/community/mautic/src/index.ts"
      ],
      "@activepieces/piece-microsoft-excel-365": [
        "packages/pieces/community/microsoft-excel-365/src/index.ts"
      ],
      "@activepieces/piece-microsoft-onedrive": [
        "packages/pieces/community/microsoft-onedrive/src/index.ts"
      ],
      "@activepieces/piece-mindee": [
        "packages/pieces/community/mindee/src/index.ts"
      ],
      "@activepieces/piece-mixpanel": [
        "packages/pieces/community/mixpanel/src/index.ts"
      ],
      "@activepieces/piece-monday": [
        "packages/pieces/community/monday/src/index.ts"
      ],
      "@activepieces/piece-moxie-crm": [
        "packages/pieces/community/moxie-crm/src/index.ts"
      ],
      "@activepieces/piece-mysql": [
        "packages/pieces/community/mysql/src/index.ts"
      ],
      "@activepieces/piece-nifty": [
        "packages/pieces/community/nifty/src/index.ts"
      ],
      "@activepieces/piece-notion": [
        "packages/pieces/community/notion/src/index.ts"
      ],
      "@activepieces/piece-ntfy": [
        "packages/pieces/community/ntfy/src/index.ts"
      ],
      "@activepieces/piece-onfleet": [
        "packages/pieces/community/onfleet/src/index.ts"
      ],
      "@activepieces/piece-open-router": [
        "packages/pieces/community/open-router/src/index.ts"
      ],
      "@activepieces/piece-openai": [
        "packages/pieces/community/openai/src/index.ts"
      ],
      "@activepieces/piece-pastebin": [
        "packages/pieces/community/pastebin/src/index.ts"
      ],
      "@activepieces/piece-pastefy": [
        "packages/pieces/community/pastefy/src/index.ts"
      ],
      "@activepieces/piece-pipedrive": [
        "packages/pieces/community/pipedrive/src/index.ts"
      ],
      "@activepieces/piece-postgres": [
        "packages/pieces/community/postgres/src/index.ts"
      ],
      "@activepieces/piece-posthog": [
        "packages/pieces/community/posthog/src/index.ts"
      ],
      "@activepieces/piece-pushover": [
        "packages/pieces/community/pushover/src/index.ts"
      ],
      "@activepieces/piece-qdrant": [
        "packages/pieces/community/qdrant/src/index.ts"
      ],
      "@activepieces/piece-read-file": [
        "packages/pieces/read-file/src/index.ts"
      ],
      "@activepieces/piece-resend": [
        "packages/pieces/community/resend/src/index.ts"
      ],
      "@activepieces/piece-retable": [
        "packages/pieces/community/retable/src/index.ts"
      ],
      "@activepieces/piece-retune": [
        "packages/pieces/community/retune/src/index.ts"
      ],
      "@activepieces/piece-robolly": [
        "packages/pieces/community/robolly/src/index.ts"
      ],
      "@activepieces/piece-rss": [
        "packages/pieces/community/rss/src/index.ts"
      ],
      "@activepieces/piece-saastic": [
        "packages/pieces/community/saastic/src/index.ts"
      ],
      "@activepieces/piece-salesforce": [
        "packages/pieces/community/salesforce/src/index.ts"
      ],
      "@activepieces/piece-schedule": [
        "packages/pieces/community/schedule/src/index.ts"
      ],
      "@activepieces/piece-sendfox": [
        "packages/pieces/community/sendfox/src/index.ts"
      ],
      "@activepieces/piece-sendgrid": [
        "packages/pieces/community/sendgrid/src/index.ts"
      ],
      "@activepieces/piece-sendinblue": [
        "packages/pieces/community/sendinblue/src/index.ts"
      ],
      "@activepieces/piece-sendy": [
        "packages/pieces/community/sendy/src/index.ts"
      ],
      "@activepieces/piece-sessions-us": [
        "packages/pieces/community/sessions-us/src/index.ts"
      ],
      "@activepieces/piece-sftp": [
        "packages/pieces/community/sftp/src/index.ts"
      ],
      "@activepieces/piece-shopify": [
        "packages/pieces/community/shopify/src/index.ts"
      ],
      "@activepieces/piece-simplepdf": [
        "packages/pieces/community/simplepdf/src/index.ts"
      ],
      "@activepieces/piece-slack": [
        "packages/pieces/community/slack/src/index.ts"
      ],
      "@activepieces/piece-smtp": [
        "packages/pieces/community/smtp/src/index.ts"
      ],
      "@activepieces/piece-soap": [
        "packages/pieces/community/soap/src/index.ts"
      ],
      "@activepieces/piece-spotify": [
        "packages/pieces/community/spotify/src/index.ts"
      ],
      "@activepieces/piece-square": [
        "packages/pieces/community/square/src/index.ts"
      ],
      "@activepieces/piece-stability-ai": [
        "packages/pieces/community/stability-ai/src/index.ts"
      ],
      "@activepieces/piece-store": [
        "packages/pieces/community/store/src/index.ts"
      ],
      "@activepieces/piece-stripe": [
        "packages/pieces/community/stripe/src/index.ts"
      ],
      "@activepieces/piece-supabase": [
        "packages/pieces/community/supabase/src/index.ts"
      ],
      "@activepieces/piece-surveymonkey": [
        "packages/pieces/community/surveymonkey/src/index.ts"
      ],
      "@activepieces/piece-tags": [
        "packages/pieces/community/tags/src/index.ts"
      ],
      "@activepieces/piece-talkable": [
        "packages/pieces/community/talkable/src/index.ts"
      ],
      "@activepieces/piece-tally": [
        "packages/pieces/community/tally/src/index.ts"
      ],
      "@activepieces/piece-telegram-bot": [
        "packages/pieces/community/telegram-bot/src/index.ts"
      ],
      "@activepieces/piece-text-helper": [
        "packages/pieces/community/text-helper/src/index.ts"
      ],
      "@activepieces/piece-tidycal": [
        "packages/pieces/community/tidycal/src/index.ts"
      ],
      "@activepieces/piece-todoist": [
        "packages/pieces/community/todoist/src/index.ts"
      ],
      "@activepieces/piece-totalcms": [
        "packages/pieces/community/totalcms/src/index.ts"
      ],
      "@activepieces/piece-trello": [
        "packages/pieces/community/trello/src/index.ts"
      ],
      "@activepieces/piece-twilio": [
        "packages/pieces/community/twilio/src/index.ts"
      ],
      "@activepieces/piece-twitter": [
        "packages/pieces/community/twitter/src/index.ts"
      ],
      "@activepieces/piece-typeform": [
        "packages/pieces/community/typeform/src/index.ts"
      ],
      "@activepieces/piece-vbout": [
        "packages/pieces/community/vbout/src/index.ts"
      ],
      "@activepieces/piece-vtex": [
        "packages/pieces/community/vtex/src/index.ts"
      ],
      "@activepieces/piece-webflow": [
        "packages/pieces/community/webflow/src/index.ts"
      ],
      "@activepieces/piece-vtiger": [
        "packages/pieces/vtiger/src/index.ts"
      ],
      "@activepieces/piece-woocommerce": [
        "packages/pieces/community/woocommerce/src/index.ts"
      ],
      "@activepieces/piece-wordpress": [
        "packages/pieces/community/wordpress/src/index.ts"
      ],
      "@activepieces/piece-xero": [
        "packages/pieces/community/xero/src/index.ts"
      ],
      "@activepieces/piece-xml": [
        "packages/pieces/community/xml/src/index.ts"
      ],
      "@activepieces/piece-youtube": [
        "packages/pieces/community/youtube/src/index.ts"
      ],
      "@activepieces/piece-zendesk": [
        "packages/pieces/community/zendesk/src/index.ts"
      ],
      "@activepieces/piece-zoho-crm": [
        "packages/pieces/community/zoho-crm/src/index.ts"
      ],
      "@activepieces/piece-zoho-invoice": [
        "packages/pieces/community/zoho-invoice/src/index.ts"
      ],
      "@activepieces/piece-zoom": [
        "packages/pieces/community/zoom/src/index.ts"
      ],
      "@activepieces/pieces-common": [
        "packages/pieces/community/common/src/index.ts"
      ],
      "@activepieces/pieces-framework": [
        "packages/pieces/community/framework/src/index.ts"
      ],
      "@activepieces/shared": [
        "packages/shared/src/index.ts"
      ],
      "@activepieces/ui-ee-platform": [
        "packages/ee/ui-platform/src/index.ts"
      ],
      "@activepieces/ui-feature-builder-header": [
        "packages/ui/feature-builder-header/src/index.ts"
      ],
      "@activepieces/ui/common": [
        "packages/ui/common/src/index.ts"
      ],
      "@activepieces/ui/feature-authentication": [
        "packages/ui/feature-authentication/src/index.ts"
      ],
      "@activepieces/ui/feature-builder-canvas": [
        "packages/ui/feature-builder-canvas/src/index.ts"
      ],
      "@activepieces/ui/feature-builder-form-controls": [
        "packages/ui/feature-builder-form-controls/src/index.ts"
      ],
      "@activepieces/ui/feature-builder-left-sidebar": [
        "packages/ui/feature-builder-left-sidebar/src/index.ts"
      ],
      "@activepieces/ui/feature-builder-right-sidebar": [
        "packages/ui/feature-builder-right-sidebar/src/index.ts"
      ],
      "@activepieces/ui/feature-builder-store": [
        "packages/ui/feature-builder-store/src/index.ts"
      ],
      "@activepieces/ui/feature-builder-test-steps": [
        "packages/ui/feature-builder-test-steps/src/index.ts"
      ],
      "@activepieces/ui/feature-connections": [
        "packages/ui/feature-connections/src/index.ts"
      ],
      "@activepieces/ui/feature-dashboard": [
        "packages/ui/feature-dashboard/src/index.ts"
      ],
      "@activepieces/ui/feature-pieces": [
        "packages/ui/feature-pieces/src/index.ts"
      ],
      "@activepieces/ui/feature-templates": [
        "packages/ui/feature-templates/src/index.ts"
      ],
      "@ee/*": [
        "packages/ee/*"
      ],
      "ui-feature-flow-builder": [
        "packages/ui/feature-flow-builder/src/index.ts"
      ]
    },
    "resolveJsonModule": true
  },
  "exclude": [
    "node_modules",
    "tmp"
  ]
}<|MERGE_RESOLUTION|>--- conflicted
+++ resolved
@@ -68,11 +68,7 @@
       "@activepieces/piece-beamer": [
         "packages/pieces/community/beamer/src/index.ts"
       ],
-<<<<<<< HEAD
-=======
       "@activepieces/piece-baserow": ["packages/pieces/baserow/src/index.ts"],
-      "@activepieces/piece-beamer": ["packages/pieces/beamer/src/index.ts"],
->>>>>>> b65258fa
       "@activepieces/piece-bettermode": [
         "packages/pieces/community/bettermode/src/index.ts"
       ],
@@ -175,14 +171,8 @@
       "@activepieces/piece-flowlu": [
         "packages/pieces/community/flowlu/src/index.ts"
       ],
-<<<<<<< HEAD
-=======
-      "@activepieces/piece-figma": ["packages/pieces/figma/src/index.ts"],
-      "@activepieces/piece-flowise": ["packages/pieces/flowise/src/index.ts"],
       "@activepieces/piece-frame": ["packages/pieces/frame/src/index.ts"],
-      "@activepieces/piece-flowlu": ["packages/pieces/flowlu/src/index.ts"],
       "@activepieces/piece-formbricks": ["packages/pieces/formbricks/src/index.ts"],
->>>>>>> b65258fa
       "@activepieces/piece-freshdesk": [
         "packages/pieces/community/freshdesk/src/index.ts"
       ],
