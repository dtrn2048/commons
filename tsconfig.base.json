{
  "compileOnSave": false,
  "compilerOptions": {
    "allowSyntheticDefaultImports": true,
    "esModuleInterop": true,
    "rootDir": ".",
    "sourceMap": true,
    "declaration": false,
    "moduleResolution": "node",
    "emitDecoratorMetadata": true,
    "experimentalDecorators": true,
    "importHelpers": true,
    "target": "es2015",
    "module": "esnext",
    "lib": ["es2021", "dom"],
    "skipLibCheck": true,
    "skipDefaultLibCheck": true,
    "baseUrl": ".",
    "paths": {
      "@activepieces/ee-auth": ["packages/ee/auth/src/index.ts"],
      "@activepieces/ee-billing-ui": ["packages/ee/billing/ui/src/index.ts"],
      "@activepieces/ee-components": ["packages/ee/components/src/index.ts"],
      "@activepieces/ee-embed-sdk": ["packages/ee/embed-sdk/src/index.ts"],
      "@activepieces/ee-shared": ["packages/ee/shared/src/index.ts"],
      "@activepieces/ee/billing/ui": ["packages/ee/billing/ui/src/index.ts"],
      "@activepieces/ee/project-members": [
        "packages/ee/project-members/src/index.ts"
      ],
      "@activepieces/engine": ["packages/engine/src/main.ts"],
      "@activepieces/piece-activepieces": [
        "packages/pieces/community/activepieces/src/index.ts"
      ],
      "@activepieces/piece-airtable": [
        "packages/pieces/community/airtable/src/index.ts"
      ],
      "@activepieces/piece-amazon-s3": [
        "packages/pieces/community/amazon-s3/src/index.ts"
      ],
      "@activepieces/piece-apitable": [
        "packages/pieces/community/apitable/src/index.ts"
      ],
      "@activepieces/piece-approval": [
        "packages/pieces/community/approval/src/index.ts"
      ],
      "@activepieces/piece-asana": [
        "packages/pieces/community/asana/src/index.ts"
      ],
      "@activepieces/piece-bannerbear": [
        "packages/pieces/community/bannerbear/src/index.ts"
      ],
      "@activepieces/piece-baserow": [
        "packages/pieces/community/baserow/src/index.ts"
      ],
      "@activepieces/piece-beamer": [
        "packages/pieces/community/beamer/src/index.ts"
      ],
      "@activepieces/piece-bettermode": [
        "packages/pieces/community/bettermode/src/index.ts"
      ],
      "@activepieces/piece-binance": [
        "packages/pieces/community/binance/src/index.ts"
      ],
      "@activepieces/piece-bonjoro": [
        "packages/pieces/community/bonjoro/src/index.ts"
      ],
      "@activepieces/piece-box": ["packages/pieces/community/box/src/index.ts"],
      "@activepieces/piece-brilliant-directories": [
        "packages/pieces/community/brilliant-directories/src/index.ts"
      ],
      "@activepieces/piece-bubble": [
        "packages/pieces/community/bubble/src/index.ts"
      ],
      "@activepieces/piece-cal-com": [
        "packages/pieces/community/cal-com/src/index.ts"
      ],
      "@activepieces/piece-calendly": [
        "packages/pieces/community/calendly/src/index.ts"
      ],
      "@activepieces/piece-cartloom": [
        "packages/pieces/community/cartloom/src/index.ts"
      ],
      "@activepieces/piece-certopus": [
        "packages/pieces/community/certopus/src/index.ts"
      ],
      "@activepieces/piece-clarifai": [
        "packages/pieces/community/clarifai/src/index.ts"
      ],
      "@activepieces/piece-clearout": [
        "packages/pieces/community/clearout/src/index.ts"
      ],
      "@activepieces/piece-clickup": [
        "packages/pieces/community/clickup/src/index.ts"
      ],
      "@activepieces/piece-clockodo": [
        "packages/pieces/community/clockodo/src/index.ts"
      ],
      "@activepieces/piece-connections": [
        "packages/pieces/community/connections/src/index.ts"
      ],
      "@activepieces/piece-constant-contact": [
        "packages/pieces/community/constant-contact/src/index.ts"
      ],
      "@activepieces/piece-contentful": [
        "packages/pieces/community/contentful/src/index.ts"
      ],
      "@activepieces/piece-contiguity": [
        "packages/pieces/community/contiguity/src/index.ts"
      ],
      "@activepieces/piece-convertkit": [
        "packages/pieces/community/convertkit/src/index.ts"
      ],
      "@activepieces/piece-crypto": [
        "packages/pieces/community/crypto/src/index.ts"
      ],
      "@activepieces/piece-csv": ["packages/pieces/community/csv/src/index.ts"],
      "@activepieces/piece-data-mapper": [
        "packages/pieces/community/data-mapper/src/index.ts"
      ],
      "@activepieces/piece-date-helper": [
        "packages/pieces/community/date-helper/src/index.ts"
      ],
      "@activepieces/piece-deepl": [
        "packages/pieces/community/deepl/src/index.ts"
      ],
      "@activepieces/piece-delay": [
        "packages/pieces/community/delay/src/index.ts"
      ],
      "@activepieces/piece-discord": [
        "packages/pieces/community/discord/src/index.ts"
      ],
      "@activepieces/piece-discourse": [
        "packages/pieces/community/discourse/src/index.ts"
      ],
      "@activepieces/piece-drip": [
        "packages/pieces/community/drip/src/index.ts"
      ],
      "@activepieces/piece-dropbox": [
        "packages/pieces/community/dropbox/src/index.ts"
      ],
      "@activepieces/piece-facebook-leads": [
        "packages/pieces/community/facebook-leads/src/index.ts"
      ],
      "@activepieces/piece-facebook-pages": [
        "packages/pieces/community/facebook-pages/src/index.ts"
      ],
      "@activepieces/piece-figma": [
        "packages/pieces/community/figma/src/index.ts"
      ],
      "@activepieces/piece-file-helper": [
        "packages/pieces/community/file-helper/src/index.ts"
      ],
      "@activepieces/piece-flowise": [
        "packages/pieces/community/flowise/src/index.ts"
      ],
      "@activepieces/piece-flowlu": [
        "packages/pieces/community/flowlu/src/index.ts"
      ],
      "@activepieces/piece-formbricks": [
        "packages/pieces/community/formbricks/src/index.ts"
      ],
      "@activepieces/piece-frame": [
        "packages/pieces/community/frame/src/index.ts"
      ],
      "@activepieces/piece-freshdesk": [
        "packages/pieces/community/freshdesk/src/index.ts"
      ],
      "@activepieces/piece-freshsales": [
        "packages/pieces/community/freshsales/src/index.ts"
      ],
      "@activepieces/piece-gcloud-pubsub": [
        "packages/pieces/community/gcloud-pubsub/src/index.ts"
      ],
      "@activepieces/piece-generatebanners": [
        "packages/pieces/community/generatebanners/src/index.ts"
      ],
      "@activepieces/piece-ghostcms": [
        "packages/pieces/community/ghostcms/src/index.ts"
      ],
      "@activepieces/piece-github": [
        "packages/pieces/community/github/src/index.ts"
      ],
      "@activepieces/piece-gitlab": [
        "packages/pieces/community/gitlab/src/index.ts"
      ],
      "@activepieces/piece-gmail": [
        "packages/pieces/community/gmail/src/index.ts"
      ],
      "@activepieces/piece-google-calendar": [
        "packages/pieces/community/google-calendar/src/index.ts"
      ],
      "@activepieces/piece-google-contacts": [
        "packages/pieces/community/google-contacts/src/index.ts"
      ],
      "@activepieces/piece-google-docs": [
        "packages/pieces/community/google-docs/src/index.ts"
      ],
      "@activepieces/piece-google-drive": [
        "packages/pieces/community/google-drive/src/index.ts"
      ],
      "@activepieces/piece-google-forms": [
        "packages/pieces/community/google-forms/src/index.ts"
      ],
      "@activepieces/piece-google-gemini": [
        "packages/pieces/community/google-gemini/src/index.ts"
      ],
      "@activepieces/piece-google-my-business": [
        "packages/pieces/community/google-my-business/src/index.ts"
      ],
      "@activepieces/piece-google-sheets": [
        "packages/pieces/community/google-sheets/src/index.ts"
      ],
      "@activepieces/piece-google-tasks": [
        "packages/pieces/community/google-tasks/src/index.ts"
      ],
      "@activepieces/piece-gotify": [
        "packages/pieces/community/gotify/src/index.ts"
      ],
      "@activepieces/piece-gravityforms": [
        "packages/pieces/community/gravityforms/src/index.ts"
      ],
      "@activepieces/piece-hackernews": [
        "packages/pieces/community/hackernews/src/index.ts"
      ],
<<<<<<< HEAD
      "@activepieces/piece-heartbeat": [
        "packages/pieces/community/heartbeat/src/index.ts"
      ],
=======
>>>>>>> b367eb07
      "@activepieces/piece-http": [
        "packages/pieces/community/http/src/index.ts"
      ],
      "@activepieces/piece-hubspot": [
        "packages/pieces/community/hubspot/src/index.ts"
      ],
      "@activepieces/piece-image-helper": [
        "packages/pieces/community/image-helper/src/index.ts"
      ],
      "@activepieces/piece-imap": [
        "packages/pieces/community/imap/src/index.ts"
      ],
      "@activepieces/piece-instagram-business": [
        "packages/pieces/community/instagram-business/src/index.ts"
      ],
      "@activepieces/piece-intercom": [
        "packages/pieces/community/intercom/src/index.ts"
      ],
      "@activepieces/piece-invoiceninja": [
        "packages/pieces/community/invoiceninja/src/index.ts"
      ],
      "@activepieces/piece-jira-cloud": [
        "packages/pieces/community/jira-cloud/src/index.ts"
      ],
      "@activepieces/piece-jotform": [
        "packages/pieces/community/jotform/src/index.ts"
      ],
      "@activepieces/piece-kimai": [
        "packages/pieces/community/kimai/src/index.ts"
      ],
      "@activepieces/piece-kizeo-forms": [
        "packages/pieces/community/kizeo-forms/src/index.ts"
      ],
      "@activepieces/piece-lead-connector": [
        "packages/pieces/community/lead-connector/src/index.ts"
      ],
      "@activepieces/piece-line": [
        "packages/pieces/community/line/src/index.ts"
      ],
      "@activepieces/piece-linear": [
        "packages/pieces/community/linear/src/index.ts"
      ],
      "@activepieces/piece-linkedin": [
        "packages/pieces/community/linkedin/src/index.ts"
      ],
      "@activepieces/piece-llmrails": [
        "packages/pieces/community/llmrails/src/index.ts"
      ],
      "@activepieces/piece-localai": [
        "packages/pieces/community/localai/src/index.ts"
      ],
      "@activepieces/piece-mailchimp": [
        "packages/pieces/community/mailchimp/src/index.ts"
      ],
      "@activepieces/piece-mailer-lite": [
        "packages/pieces/community/mailer-lite/src/index.ts"
      ],
      "@activepieces/piece-mastodon": [
        "packages/pieces/community/mastodon/src/index.ts"
      ],
      "@activepieces/piece-math-helper": [
        "packages/pieces/community/math-helper/src/index.ts"
      ],
      "@activepieces/piece-matomo": [
        "packages/pieces/community/matomo/src/index.ts"
      ],
      "@activepieces/piece-matrix": [
        "packages/pieces/community/matrix/src/index.ts"
      ],
      "@activepieces/piece-mattermost": [
        "packages/pieces/community/mattermost/src/index.ts"
      ],
      "@activepieces/piece-mautic": [
        "packages/pieces/community/mautic/src/index.ts"
      ],
      "@activepieces/piece-microsoft-excel-365": [
        "packages/pieces/community/microsoft-excel-365/src/index.ts"
      ],
      "@activepieces/piece-microsoft-onedrive": [
        "packages/pieces/community/microsoft-onedrive/src/index.ts"
      ],
      "@activepieces/piece-mindee": [
        "packages/pieces/community/mindee/src/index.ts"
      ],
      "@activepieces/piece-mixpanel": [
        "packages/pieces/community/mixpanel/src/index.ts"
      ],
      "@activepieces/piece-monday": [
        "packages/pieces/community/monday/src/index.ts"
      ],
      "@activepieces/piece-moxie-crm": [
        "packages/pieces/community/moxie-crm/src/index.ts"
      ],
      "@activepieces/piece-mysql": [
        "packages/pieces/community/mysql/src/index.ts"
      ],
      "@activepieces/piece-nifty": [
        "packages/pieces/community/nifty/src/index.ts"
      ],
      "@activepieces/piece-notion": [
        "packages/pieces/community/notion/src/index.ts"
      ],
      "@activepieces/piece-ntfy": [
        "packages/pieces/community/ntfy/src/index.ts"
      ],
      "@activepieces/piece-onfleet": [
        "packages/pieces/community/onfleet/src/index.ts"
      ],
      "@activepieces/piece-open-router": [
        "packages/pieces/community/open-router/src/index.ts"
      ],
      "@activepieces/piece-openai": [
        "packages/pieces/community/openai/src/index.ts"
      ],
      "@activepieces/piece-pastebin": [
        "packages/pieces/community/pastebin/src/index.ts"
      ],
      "@activepieces/piece-pastefy": [
        "packages/pieces/community/pastefy/src/index.ts"
      ],
      "@activepieces/piece-pipedrive": [
        "packages/pieces/community/pipedrive/src/index.ts"
      ],
      "@activepieces/piece-postgres": [
        "packages/pieces/community/postgres/src/index.ts"
      ],
      "@activepieces/piece-posthog": [
        "packages/pieces/community/posthog/src/index.ts"
      ],
      "@activepieces/piece-pushover": [
        "packages/pieces/community/pushover/src/index.ts"
      ],
      "@activepieces/piece-qdrant": [
        "packages/pieces/community/qdrant/src/index.ts"
      ],
      "@activepieces/piece-read-file": [
        "packages/pieces/read-file/src/index.ts"
      ],
      "@activepieces/piece-resend": [
        "packages/pieces/community/resend/src/index.ts"
      ],
      "@activepieces/piece-retable": [
        "packages/pieces/community/retable/src/index.ts"
      ],
      "@activepieces/piece-retune": [
        "packages/pieces/community/retune/src/index.ts"
      ],
      "@activepieces/piece-robolly": [
        "packages/pieces/community/robolly/src/index.ts"
      ],
      "@activepieces/piece-rss": ["packages/pieces/community/rss/src/index.ts"],
      "@activepieces/piece-saastic": [
        "packages/pieces/community/saastic/src/index.ts"
      ],
      "@activepieces/piece-salesforce": [
        "packages/pieces/community/salesforce/src/index.ts"
      ],
      "@activepieces/piece-schedule": [
        "packages/pieces/community/schedule/src/index.ts"
      ],
      "@activepieces/piece-sendfox": [
        "packages/pieces/community/sendfox/src/index.ts"
      ],
      "@activepieces/piece-sendgrid": [
        "packages/pieces/community/sendgrid/src/index.ts"
      ],
      "@activepieces/piece-sendinblue": [
        "packages/pieces/community/sendinblue/src/index.ts"
      ],
      "@activepieces/piece-sendy": [
        "packages/pieces/community/sendy/src/index.ts"
      ],
      "@activepieces/piece-sessions-us": [
        "packages/pieces/community/sessions-us/src/index.ts"
      ],
      "@activepieces/piece-sftp": [
        "packages/pieces/community/sftp/src/index.ts"
      ],
      "@activepieces/piece-shopify": [
        "packages/pieces/community/shopify/src/index.ts"
      ],
      "@activepieces/piece-simplepdf": [
        "packages/pieces/community/simplepdf/src/index.ts"
      ],
      "@activepieces/piece-slack": [
        "packages/pieces/community/slack/src/index.ts"
      ],
      "@activepieces/piece-smtp": [
        "packages/pieces/community/smtp/src/index.ts"
      ],
      "@activepieces/piece-soap": [
        "packages/pieces/community/soap/src/index.ts"
      ],
      "@activepieces/piece-spotify": [
        "packages/pieces/community/spotify/src/index.ts"
      ],
      "@activepieces/piece-square": [
        "packages/pieces/community/square/src/index.ts"
      ],
      "@activepieces/piece-stability-ai": [
        "packages/pieces/community/stability-ai/src/index.ts"
      ],
      "@activepieces/piece-store": [
        "packages/pieces/community/store/src/index.ts"
      ],
      "@activepieces/piece-stripe": [
        "packages/pieces/community/stripe/src/index.ts"
      ],
      "@activepieces/piece-supabase": [
        "packages/pieces/community/supabase/src/index.ts"
      ],
      "@activepieces/piece-surveymonkey": [
        "packages/pieces/community/surveymonkey/src/index.ts"
      ],
      "@activepieces/piece-tags": [
        "packages/pieces/community/tags/src/index.ts"
      ],
      "@activepieces/piece-talkable": [
        "packages/pieces/community/talkable/src/index.ts"
      ],
      "@activepieces/piece-tally": [
        "packages/pieces/community/tally/src/index.ts"
      ],
      "@activepieces/piece-telegram-bot": [
        "packages/pieces/community/telegram-bot/src/index.ts"
      ],
      "@activepieces/piece-text-helper": [
        "packages/pieces/community/text-helper/src/index.ts"
      ],
      "@activepieces/piece-tidycal": [
        "packages/pieces/community/tidycal/src/index.ts"
      ],
      "@activepieces/piece-todoist": [
        "packages/pieces/community/todoist/src/index.ts"
      ],
      "@activepieces/piece-totalcms": [
        "packages/pieces/community/totalcms/src/index.ts"
      ],
      "@activepieces/piece-trello": [
        "packages/pieces/community/trello/src/index.ts"
      ],
      "@activepieces/piece-twilio": [
        "packages/pieces/community/twilio/src/index.ts"
      ],
      "@activepieces/piece-twitter": [
        "packages/pieces/community/twitter/src/index.ts"
      ],
      "@activepieces/piece-typeform": [
        "packages/pieces/community/typeform/src/index.ts"
      ],
      "@activepieces/piece-vbout": [
        "packages/pieces/community/vbout/src/index.ts"
      ],
      "@activepieces/piece-vtex": [
        "packages/pieces/community/vtex/src/index.ts"
      ],
      "@activepieces/piece-vtiger": [
        "packages/pieces/community/vtiger/src/index.ts"
      ],
      "@activepieces/piece-webflow": [
        "packages/pieces/community/webflow/src/index.ts"
      ],
      "@activepieces/piece-woocommerce": [
        "packages/pieces/community/woocommerce/src/index.ts"
      ],
      "@activepieces/piece-wordpress": [
        "packages/pieces/community/wordpress/src/index.ts"
      ],
      "@activepieces/piece-xero": [
        "packages/pieces/community/xero/src/index.ts"
      ],
      "@activepieces/piece-xml": ["packages/pieces/community/xml/src/index.ts"],
      "@activepieces/piece-youtube": [
        "packages/pieces/community/youtube/src/index.ts"
      ],
      "@activepieces/piece-zendesk": [
        "packages/pieces/community/zendesk/src/index.ts"
      ],
      "@activepieces/piece-zoho-crm": [
        "packages/pieces/community/zoho-crm/src/index.ts"
      ],
      "@activepieces/piece-zoho-invoice": [
        "packages/pieces/community/zoho-invoice/src/index.ts"
      ],
      "@activepieces/piece-zoom": [
        "packages/pieces/community/zoom/src/index.ts"
      ],
      "@activepieces/pieces-common": [
        "packages/pieces/community/common/src/index.ts"
      ],
      "@activepieces/pieces-framework": [
        "packages/pieces/community/framework/src/index.ts"
      ],
      "@activepieces/shared": ["packages/shared/src/index.ts"],
      "@activepieces/ui-ee-platform": ["packages/ee/ui-platform/src/index.ts"],
      "@activepieces/ui-feature-builder-header": [
        "packages/ui/feature-builder-header/src/index.ts"
      ],
      "@activepieces/ui/common": ["packages/ui/common/src/index.ts"],
      "@activepieces/ui/feature-authentication": [
        "packages/ui/feature-authentication/src/index.ts"
      ],
      "@activepieces/ui/feature-builder-canvas": [
        "packages/ui/feature-builder-canvas/src/index.ts"
      ],
      "@activepieces/ui/feature-builder-form-controls": [
        "packages/ui/feature-builder-form-controls/src/index.ts"
      ],
      "@activepieces/ui/feature-builder-left-sidebar": [
        "packages/ui/feature-builder-left-sidebar/src/index.ts"
      ],
      "@activepieces/ui/feature-builder-right-sidebar": [
        "packages/ui/feature-builder-right-sidebar/src/index.ts"
      ],
      "@activepieces/ui/feature-builder-store": [
        "packages/ui/feature-builder-store/src/index.ts"
      ],
      "@activepieces/ui/feature-builder-test-steps": [
        "packages/ui/feature-builder-test-steps/src/index.ts"
      ],
      "@activepieces/ui/feature-connections": [
        "packages/ui/feature-connections/src/index.ts"
      ],
      "@activepieces/ui/feature-dashboard": [
        "packages/ui/feature-dashboard/src/index.ts"
      ],
      "@activepieces/ui/feature-pieces": [
        "packages/ui/feature-pieces/src/index.ts"
      ],
      "@activepieces/ui/feature-templates": [
        "packages/ui/feature-templates/src/index.ts"
      ],
      "@ee/*": ["packages/ee/*"],
      "ui-feature-flow-builder": [
        "packages/ui/feature-flow-builder/src/index.ts"
      ]
    },
    "resolveJsonModule": true
  },
  "exclude": ["node_modules", "tmp"]
}<|MERGE_RESOLUTION|>--- conflicted
+++ resolved
@@ -12,21 +12,38 @@
     "importHelpers": true,
     "target": "es2015",
     "module": "esnext",
-    "lib": ["es2021", "dom"],
+    "lib": [
+      "es2021",
+      "dom"
+    ],
     "skipLibCheck": true,
     "skipDefaultLibCheck": true,
     "baseUrl": ".",
     "paths": {
-      "@activepieces/ee-auth": ["packages/ee/auth/src/index.ts"],
-      "@activepieces/ee-billing-ui": ["packages/ee/billing/ui/src/index.ts"],
-      "@activepieces/ee-components": ["packages/ee/components/src/index.ts"],
-      "@activepieces/ee-embed-sdk": ["packages/ee/embed-sdk/src/index.ts"],
-      "@activepieces/ee-shared": ["packages/ee/shared/src/index.ts"],
-      "@activepieces/ee/billing/ui": ["packages/ee/billing/ui/src/index.ts"],
+      "@activepieces/ee-auth": [
+        "packages/ee/auth/src/index.ts"
+      ],
+      "@activepieces/ee-billing-ui": [
+        "packages/ee/billing/ui/src/index.ts"
+      ],
+      "@activepieces/ee-components": [
+        "packages/ee/components/src/index.ts"
+      ],
+      "@activepieces/ee-embed-sdk": [
+        "packages/ee/embed-sdk/src/index.ts"
+      ],
+      "@activepieces/ee-shared": [
+        "packages/ee/shared/src/index.ts"
+      ],
+      "@activepieces/ee/billing/ui": [
+        "packages/ee/billing/ui/src/index.ts"
+      ],
       "@activepieces/ee/project-members": [
         "packages/ee/project-members/src/index.ts"
       ],
-      "@activepieces/engine": ["packages/engine/src/main.ts"],
+      "@activepieces/engine": [
+        "packages/engine/src/main.ts"
+      ],
       "@activepieces/piece-activepieces": [
         "packages/pieces/community/activepieces/src/index.ts"
       ],
@@ -63,7 +80,9 @@
       "@activepieces/piece-bonjoro": [
         "packages/pieces/community/bonjoro/src/index.ts"
       ],
-      "@activepieces/piece-box": ["packages/pieces/community/box/src/index.ts"],
+      "@activepieces/piece-box": [
+        "packages/pieces/community/box/src/index.ts"
+      ],
       "@activepieces/piece-brilliant-directories": [
         "packages/pieces/community/brilliant-directories/src/index.ts"
       ],
@@ -112,7 +131,9 @@
       "@activepieces/piece-crypto": [
         "packages/pieces/community/crypto/src/index.ts"
       ],
-      "@activepieces/piece-csv": ["packages/pieces/community/csv/src/index.ts"],
+      "@activepieces/piece-csv": [
+        "packages/pieces/community/csv/src/index.ts"
+      ],
       "@activepieces/piece-data-mapper": [
         "packages/pieces/community/data-mapper/src/index.ts"
       ],
@@ -221,12 +242,9 @@
       "@activepieces/piece-hackernews": [
         "packages/pieces/community/hackernews/src/index.ts"
       ],
-<<<<<<< HEAD
       "@activepieces/piece-heartbeat": [
         "packages/pieces/community/heartbeat/src/index.ts"
       ],
-=======
->>>>>>> b367eb07
       "@activepieces/piece-http": [
         "packages/pieces/community/http/src/index.ts"
       ],
@@ -377,7 +395,9 @@
       "@activepieces/piece-robolly": [
         "packages/pieces/community/robolly/src/index.ts"
       ],
-      "@activepieces/piece-rss": ["packages/pieces/community/rss/src/index.ts"],
+      "@activepieces/piece-rss": [
+        "packages/pieces/community/rss/src/index.ts"
+      ],
       "@activepieces/piece-saastic": [
         "packages/pieces/community/saastic/src/index.ts"
       ],
@@ -498,7 +518,9 @@
       "@activepieces/piece-xero": [
         "packages/pieces/community/xero/src/index.ts"
       ],
-      "@activepieces/piece-xml": ["packages/pieces/community/xml/src/index.ts"],
+      "@activepieces/piece-xml": [
+        "packages/pieces/community/xml/src/index.ts"
+      ],
       "@activepieces/piece-youtube": [
         "packages/pieces/community/youtube/src/index.ts"
       ],
@@ -520,12 +542,18 @@
       "@activepieces/pieces-framework": [
         "packages/pieces/community/framework/src/index.ts"
       ],
-      "@activepieces/shared": ["packages/shared/src/index.ts"],
-      "@activepieces/ui-ee-platform": ["packages/ee/ui-platform/src/index.ts"],
+      "@activepieces/shared": [
+        "packages/shared/src/index.ts"
+      ],
+      "@activepieces/ui-ee-platform": [
+        "packages/ee/ui-platform/src/index.ts"
+      ],
       "@activepieces/ui-feature-builder-header": [
         "packages/ui/feature-builder-header/src/index.ts"
       ],
-      "@activepieces/ui/common": ["packages/ui/common/src/index.ts"],
+      "@activepieces/ui/common": [
+        "packages/ui/common/src/index.ts"
+      ],
       "@activepieces/ui/feature-authentication": [
         "packages/ui/feature-authentication/src/index.ts"
       ],
@@ -559,12 +587,17 @@
       "@activepieces/ui/feature-templates": [
         "packages/ui/feature-templates/src/index.ts"
       ],
-      "@ee/*": ["packages/ee/*"],
+      "@ee/*": [
+        "packages/ee/*"
+      ],
       "ui-feature-flow-builder": [
         "packages/ui/feature-flow-builder/src/index.ts"
       ]
     },
     "resolveJsonModule": true
   },
-  "exclude": ["node_modules", "tmp"]
+  "exclude": [
+    "node_modules",
+    "tmp"
+  ]
 }