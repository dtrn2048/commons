--- conflicted
+++ resolved
@@ -17,7 +17,6 @@
     "skipDefaultLibCheck": true,
     "baseUrl": ".",
     "paths": {
-      "@/*": ["packages/*"],
       "@activepieces/ee/billing/ui": ["packages/ee/billing/ui/src/index.ts"],
       "@activepieces/ee/shared": ["packages/ee/shared/src/index.ts"],
       "@activepieces/engine": ["packages/engine/src/main.ts"],
@@ -84,11 +83,7 @@
       "@activepieces/piece-mailchimp": [
         "packages/pieces/mailchimp/src/index.ts"
       ],
-<<<<<<< HEAD
       "@activepieces/piece-notion": ["packages/pieces/notion/src/index.ts"],
-      "@activepieces/piece-matrix": ["packages/pieces/matrix/src/index.ts"],
-=======
->>>>>>> 947b6b42
       "@activepieces/piece-mailer-lite": [
         "packages/pieces/mailer-lite/src/index.ts"
       ],
