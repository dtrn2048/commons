--- conflicted
+++ resolved
@@ -1,12 +1,7 @@
 {
   "name": "activepieces",
-<<<<<<< HEAD
-  "version": "0.28.0",
-  "rcVersion": "0.28.0-dedicated-workers-beta",
-=======
   "version": "0.29.0",
-  "rcVersion": "0.29.0-rc.3",
->>>>>>> c2d6774c
+  "rcVersion": "0.29.0-dedicated-workers-beta",
   "scripts": {
     "prepare": "husky install",
     "serve:frontend": "nx serve ui-core",
