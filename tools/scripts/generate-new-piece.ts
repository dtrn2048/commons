import assert from 'node:assert'
import { argv } from 'node:process'
import { rm, writeFile } from 'node:fs/promises'
import { getAvailablePieceNames } from './utils/get-available-piece-names'
import { exec } from './utils/exec'
import { readPackageJson, readProjectJson, writeProjectJson } from './utils/files'
import chalk from 'chalk';

const validatePieceName = async (pieceName: string) => {
  assert(pieceName, 'pieceName is not provided')

  const pieceNamePattern = /^[A-Za-z0-9\-]+$/
  assert(pieceNamePattern.test(pieceName), 'piece name should contain alphanumeric characters and hyphens only')

  const pieces = await getAvailablePieceNames()
  const nameAlreadyExists = pieces.some(p => p === pieceName)
  assert(!nameAlreadyExists, 'piece name already exists')
}

const nxGenerateNodeLibrary = async (pieceName: string) => {
  const nxGenerateCommand = `
    npx nx generate @nx/node:library ${pieceName} \
      --directory=pieces \
      --importPath=@activepieces/piece-${pieceName} \
      --publishable \
      --buildable \
      --standaloneConfig \
      --strict \
      --unitTestRunner=none
  `

  console.log(nxGenerateCommand);

  await exec(nxGenerateCommand)
}

const removeUnusedFiles = async (pieceName: string) => {
  await rm(`packages/pieces/${pieceName}/src/lib/pieces-${pieceName}.ts`)
}

const generateIndexTsFile = async (pieceName: string) => {
  const pieceNameCamelCase = pieceName
    .split('-')
    .map((s, i) => {
      if (i === 0) {
        return s
      }

      return s[0].toUpperCase() + s.substring(1)
    })
    .join('')

<<<<<<< HEAD
  const indexTemplate =
`import { PieceAuth, createPiece } from "@activepieces/pieces-framework";
=======
  const indexTemplate = `
import { createPiece, PieceAuth } from "@activepieces/pieces-framework";
>>>>>>> bd90cc96

export const ${pieceNameCamelCase} = createPiece({
  displayName: "${capitalizeFirstLetter(pieceName)}",
  auth: PieceAuth.None(),
  logoUrl: "https://cdn.activepieces.com/pieces/${pieceName}.png",
  authors: [],
  actions: [],
  triggers: [],
});
`

  await writeFile(`packages/pieces/${pieceName}/src/index.ts`, indexTemplate)
}

function capitalizeFirstLetter(str: string): string {
  return str.charAt(0).toUpperCase() + str.slice(1).toLowerCase();
}


const updateProjectJsonConfig = async (pieceName: string) => {
  const projectJson = await readProjectJson(`packages/pieces/${pieceName}`)

  assert(projectJson.targets?.build?.options, '[updateProjectJsonConfig] targets.build.options is required');

  projectJson.targets.build.options.buildableProjectDepsInPackageJsonType = 'dependencies'
  await writeProjectJson(`packages/pieces/${pieceName}`, projectJson)
}


const updatePackageJsonConfig = async (pieceName: string) => {
  const projectJson = await readPackageJson(`packages/pieces/${pieceName}`)
  projectJson.keywords = ['activepieces'];
  await writeProjectJson(`packages/pieces/${pieceName}`, projectJson)
}

const setupGeneratedLibrary = async (pieceName: string) => {
  await removeUnusedFiles(pieceName)
  await generateIndexTsFile(pieceName)
  await updateProjectJsonConfig(pieceName)
}

const main = async () => {
  const [, , pieceName] = argv

  await validatePieceName(pieceName)
  await nxGenerateNodeLibrary(pieceName)
  await setupGeneratedLibrary(pieceName)
  console.log(chalk.green('✨  Done!'));
  console.log(chalk.yellow(`The piece has been generated at: packages/pieces/${pieceName}`));
}

main()<|MERGE_RESOLUTION|>--- conflicted
+++ resolved
@@ -50,13 +50,8 @@
     })
     .join('')
 
-<<<<<<< HEAD
-  const indexTemplate =
-`import { PieceAuth, createPiece } from "@activepieces/pieces-framework";
-=======
   const indexTemplate = `
 import { createPiece, PieceAuth } from "@activepieces/pieces-framework";
->>>>>>> bd90cc96
 
 export const ${pieceNameCamelCase} = createPiece({
   displayName: "${capitalizeFirstLetter(pieceName)}",
